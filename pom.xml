--- conflicted
+++ resolved
@@ -20,11 +20,7 @@
 
     <groupId>com.ericsson.bss.cassandra.ecchronos</groupId>
     <artifactId>parent</artifactId>
-<<<<<<< HEAD
     <version>1.2.0-SNAPSHOT</version>
-=======
-    <version>1.1.3-SNAPSHOT</version>
->>>>>>> 8f156320
     <packaging>pom</packaging>
 
     <name>Ericsson Cassandra Chronos</name>
