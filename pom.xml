<?xml version="1.0" encoding="UTF-8"?>
<!--

    Copyright 2024 Telefonaktiebolaget LM Ericsson

    Licensed under the Apache License, Version 2.0 (the "License");
    you may not use this file except in compliance with the License.
    You may obtain a copy of the License at
        http://www.apache.org/licenses/LICENSE-2.0

    Unless required by applicable law or agreed to in writing, software
    distributed under the License is distributed on an "AS IS" BASIS,
    WITHOUT WARRANTIES OR CONDITIONS OF ANY KIND, either express or implied.
    See the License for the specific language governing permissions and
    limitations under the License.

-->
<project xmlns="http://maven.apache.org/POM/4.0.0" xmlns:xsi="http://www.w3.org/2001/XMLSchema-instance" xsi:schemaLocation="http://maven.apache.org/POM/4.0.0 http://maven.apache.org/maven-v4_0_0.xsd">
    <modelVersion>4.0.0</modelVersion>

    <groupId>com.ericsson.bss.cassandra.ecchronos</groupId>
    <artifactId>parent</artifactId>
    <version>6.0.5-SNAPSHOT</version>
    <packaging>pom</packaging>

    <name>Ericsson Cassandra Chronos</name>
    <description>A distributed repair scheduler for Apache Cassandra.</description>
    <url>https://github.com/ericsson/ecchronos</url>

    <licenses>
        <license>
            <name>Apache License, Version 2.0</name>
            <url>https://www.apache.org/licenses/LICENSE-2.0.txt</url>
        </license>
    </licenses>

    <modules>
        <module>fm</module>
        <module>core</module>
        <module>connection</module>
        <module>connection.impl</module>
        <module>fm.impl</module>
        <module>rest</module>
        <module>application</module>
        <module>cassandra-test-image</module>
        <module>ecchronos-binary</module>
        <module>standalone-integration</module>
    </modules>

    <properties>

        <bundle.symbolicName>${project.groupId}.${project.artifactId}</bundle.symbolicName>
        <bundle.namespace>${project.groupId}.${project.artifactId}</bundle.namespace>
        <java.version>17</java.version>
        <project.build.sourceEncoding>UTF-8</project.build.sourceEncoding>

        <!-- Dependency versions -->
        <assertj.version>3.27.3</assertj.version>
        <awaitility.version>4.3.0</awaitility.version>
        <caffeine.version>3.2.0</caffeine.version>
        <cassandra.driver.core.version>4.19.0</cassandra.driver.core.version>
        <com.fasterxml.jackson.core.version>2.19.0</com.fasterxml.jackson.core.version>
        <com.fasterxml.jackson.dataformat.version>2.19.0</com.fasterxml.jackson.dataformat.version>
        <com.typesafe.config.version>1.4.3</com.typesafe.config.version>
        <equalsverifier.version>4.0</equalsverifier.version>
        <guava.version>33.4.8-jre</guava.version>
        <io.dropwizard.metrics.version>4.2.30</io.dropwizard.metrics.version>
<<<<<<< HEAD
        <io.micrometer.version>1.14.7</io.micrometer.version>
        <io.netty.version>4.1.119.Final</io.netty.version>
=======
        <io.micrometer.version>1.14.6</io.micrometer.version>
        <io.netty.version>4.1.121.Final</io.netty.version>
>>>>>>> 35e67c09
        <io.prometheus.simpleclient.version>0.16.0</io.prometheus.simpleclient.version>
        <io.prometheus.client-java.version>1.3.6</io.prometheus.client-java.version>
        <jakarta.servlet-api.version>6.1.0</jakarta.servlet-api.version>
        <jakarta.validation-api.version>3.1.1</jakarta.validation-api.version>
        <javax.inject-api.version>2.0.1</javax.inject-api.version>
        <jcip.version>1.0</jcip.version>
        <junit.version>5.12.2</junit.version>
        <junitparams.version>1.1.1</junitparams.version>
        <logback.version>1.5.18</logback.version>
        <mockito.core.version>5.17.0</mockito.core.version>
        <org.apache.commons.io.version>2.19.0</org.apache.commons.io.version>
        <org.apache.commons.commons-compress.version>1.27.1</org.apache.commons.commons-compress.version>
        <org.bouncycastle.bcpkix-jdk18on.version>1.80</org.bouncycastle.bcpkix-jdk18on.version>
        <org.springframework.boot.version>3.4.5</org.springframework.boot.version>
        <org.yaml.snakeyaml.version>2.4</org.yaml.snakeyaml.version>
        <slf4j.version>2.0.17</slf4j.version>
        <springdoc.openapi-starter-webmvc-ui.version>2.8.8</springdoc.openapi-starter-webmvc-ui.version>
        <swagger-annotations.version>2.2.30</swagger-annotations.version>
        <testcontainers.version>1.21.0</testcontainers.version>

        <!-- Plugin versions -->
        <com.mycila.license-maven-plugin.version>5.0.0</com.mycila.license-maven-plugin.version>
        <io.fabric8.docker-maven-plugin.version>0.46.0</io.fabric8.docker-maven-plugin.version>
        <org.apache.maven.plugin.maven-jxr-plugin.version>3.6.0</org.apache.maven.plugin.maven-jxr-plugin.version>
        <org.apache.maven.plugins.maven-assembly-plugin.version>3.7.1</org.apache.maven.plugins.maven-assembly-plugin.version>
        <org.apache.maven.plugins-maven-checkstyle-plugin.version>3.6.0</org.apache.maven.plugins-maven-checkstyle-plugin.version>
        <org.apache.maven.plugins.maven-compiler-plugin.version>3.14.0</org.apache.maven.plugins.maven-compiler-plugin.version>
        <org.apache.maven.plugins-maven-dependency-plugin.version>3.8.1</org.apache.maven.plugins-maven-dependency-plugin.version>
        <org.apache.maven.plugins.maven-deploy-plugin.version>3.1.4</org.apache.maven.plugins.maven-deploy-plugin.version>
        <org.apache.maven.plugins.maven-failsafe-plugin.version>3.5.3</org.apache.maven.plugins.maven-failsafe-plugin.version>
        <org.apache.maven.plugins.maven-gpg-plugin.version>3.2.7</org.apache.maven.plugins.maven-gpg-plugin.version>
        <org.apache.maven.plugins.maven-install-plugin.version>3.1.4</org.apache.maven.plugins.maven-install-plugin.version>
        <org.apache.maven.plugins-maven-jar-plugin.version>3.4.2</org.apache.maven.plugins-maven-jar-plugin.version>
        <org.apache.maven.plugins.maven-javadoc-plugin.version>3.11.2</org.apache.maven.plugins.maven-javadoc-plugin.version>
        <org.apache.maven.plugins-maven-pmd-plugin.version>3.26.0</org.apache.maven.plugins-maven-pmd-plugin.version>
        <org.apache.maven.plugins.maven-release-plugin.version>3.1.1</org.apache.maven.plugins.maven-release-plugin.version>
        <org.apache.maven.plugins-maven-resources-plugin.version>3.3.1</org.apache.maven.plugins-maven-resources-plugin.version>
        <org.apache.maven.plugins-maven-shade-plugin.version>3.6.0</org.apache.maven.plugins-maven-shade-plugin.version>
        <org.apache.maven.plugins.maven-source-plugin.version>3.3.1</org.apache.maven.plugins.maven-source-plugin.version>
        <org.apache.maven.plugins.maven-surefire-plugin.version>3.5.3</org.apache.maven.plugins.maven-surefire-plugin.version>
        <org.apache.servicemix.tooling.depends-maven-plugin.version>1.5.0</org.apache.servicemix.tooling.depends-maven-plugin.version>
        <org.codehaus.mojo.exec-maven-plugin.version>3.5.0</org.codehaus.mojo.exec-maven-plugin.version>
        <org.codehaus.mojo.license-maven-plugin.version>2.5.0</org.codehaus.mojo.license-maven-plugin.version>
        <org.jacoco.jacoco-maven-plugin.version>0.8.13</org.jacoco.jacoco-maven-plugin.version>

        <!-- Test defaults -->
        <skipTests>false</skipTests>
        <skipUTs>${skipTests}</skipUTs>

        <!-- Integration tests -->
        <it.cassandra.heap>256M</it.cassandra.heap>
        <it.cassandra.memory>1073741824</it.cassandra.memory>
        <it.cassandra.version>latest</it.cassandra.version>

    </properties>

    <dependencyManagement>
        <dependencies>

            <!-- Temporary override versions of indirect dependencies (not yet stepped by the direct dependency) -->

            <!-- Used by testcontainers, steped due to CVE-2024-25710 -->
            <dependency>
                <groupId>org.apache.commons</groupId>
                <artifactId>commons-compress</artifactId>
                <version>${org.apache.commons.commons-compress.version}</version>
                <scope>test</scope>
            </dependency>

            <!-- Used by spring-boot-starter-web -->
            <dependency>
                <groupId>jakarta.servlet</groupId>
                <artifactId>jakarta.servlet-api</artifactId>
                <version>${jakarta.servlet-api.version}</version>
            </dependency>

            <!-- Used by java-driver -->
            <dependency>
                <groupId>com.typesafe</groupId>
                <artifactId>config</artifactId>
                <version>${com.typesafe.config.version}</version>
            </dependency>

            <!-- End of temporary override section -->

            <!-- Netty -->
            <dependency>
                <groupId>io.netty</groupId>
                <artifactId>netty-common</artifactId>
                <version>${io.netty.version}</version>
            </dependency>

            <dependency>
                <groupId>io.netty</groupId>
                <artifactId>netty-transport</artifactId>
                <version>${io.netty.version}</version>
            </dependency>

            <dependency>
                <groupId>io.netty</groupId>
                <artifactId>netty-transport-native-unix-common</artifactId>
                <version>${io.netty.version}</version>
            </dependency>

            <dependency>
                <groupId>io.netty</groupId>
                <artifactId>netty-resolver</artifactId>
                <version>${io.netty.version}</version>
            </dependency>

            <dependency>
                <groupId>io.netty</groupId>
                <artifactId>netty-buffer</artifactId>
                <version>${io.netty.version}</version>
            </dependency>

            <dependency>
                <groupId>io.netty</groupId>
                <artifactId>netty-handler</artifactId>
                <version>${io.netty.version}</version>
            </dependency>

            <dependency>
                <groupId>io.netty</groupId>
                <artifactId>netty-codec</artifactId>
                <version>${io.netty.version}</version>
            </dependency>

            <dependency>
                <groupId>io.netty</groupId>
                <artifactId>netty-all</artifactId>
                <version>${io.netty.version}</version>
                <scope>test</scope>
            </dependency>

            <!-- Jackson -->
            <dependency>
                <groupId>com.fasterxml.jackson.core</groupId>
                <artifactId>jackson-core</artifactId>
                <version>${com.fasterxml.jackson.core.version}</version>
            </dependency>

            <dependency>
                <groupId>com.fasterxml.jackson.core</groupId>
                <artifactId>jackson-annotations</artifactId>
                <version>${com.fasterxml.jackson.core.version}</version>
            </dependency>

            <dependency>
                <groupId>com.fasterxml.jackson.core</groupId>
                <artifactId>jackson-databind</artifactId>
                <version>${com.fasterxml.jackson.core.version}</version>
            </dependency>

            <dependency>
                <groupId>com.fasterxml.jackson.dataformat</groupId>
                <artifactId>jackson-dataformat-yaml</artifactId>
                <version>${com.fasterxml.jackson.dataformat.version}</version>
            </dependency>

            <dependency>
                <groupId>org.yaml</groupId>
                <artifactId>snakeyaml</artifactId>
                <version>${org.yaml.snakeyaml.version}</version>
            </dependency>

            <!-- Metrics -->
            <dependency>
                <groupId>io.micrometer</groupId>
                <artifactId>micrometer-core</artifactId>
                <version>${io.micrometer.version}</version>
            </dependency>

            <dependency>
                <groupId>io.micrometer</groupId>
                <artifactId>micrometer-registry-prometheus</artifactId>
                <version>${io.micrometer.version}</version>
            </dependency>

            <dependency>
                <groupId>io.micrometer</groupId>
                <artifactId>micrometer-registry-jmx</artifactId>
                <version>${io.micrometer.version}</version>
            </dependency>

            <dependency>
                <groupId>io.prometheus</groupId>
                <artifactId>simpleclient</artifactId>
                <version>${io.prometheus.simpleclient.version}</version>
            </dependency>

            <dependency>
                <groupId>io.dropwizard.metrics</groupId>
                <artifactId>metrics-core</artifactId>
                <version>${io.dropwizard.metrics.version}</version>
            </dependency>

            <!-- Cassandra Driver -->
            <dependency>
                <groupId>org.apache.cassandra</groupId>
                <artifactId>java-driver-core</artifactId>
                <version>${cassandra.driver.core.version}</version>
                <exclusions>
                    <exclusion>
                        <groupId>com.github.jnr</groupId>
                        <artifactId>jnr-ffi</artifactId>
                    </exclusion>
                    <exclusion>
                        <groupId>com.github.jnr</groupId>
                        <artifactId>jnr-posix</artifactId>
                    </exclusion>
                    <exclusion>
                        <groupId>com.github.stephenc.jcip</groupId>
                        <artifactId>jcip-annotations</artifactId>
                    </exclusion>
                    <exclusion>
                        <groupId>com.github.spotbugs</groupId>
                        <artifactId>spotbugs-annotations</artifactId>
                    </exclusion>
                    <exclusion>
                        <groupId>io.dropwizard.metrics</groupId>
                        <artifactId>metrics-core</artifactId>
                    </exclusion>
                    <exclusion>
                        <groupId>org.hdrhistogram</groupId>
                        <artifactId>HdrHistogram</artifactId>
                    </exclusion>
                </exclusions>
            </dependency>

            <dependency>
                <groupId>org.apache.cassandra</groupId>
                <artifactId>java-driver-metrics-micrometer</artifactId>
                <version>${cassandra.driver.core.version}</version>
            </dependency>

            <dependency>
                <groupId>org.apache.cassandra</groupId>
                <artifactId>java-driver-query-builder</artifactId>
                <version>${cassandra.driver.core.version}</version>
                <exclusions>
                    <exclusion>
                        <groupId>com.github.stephenc.jcip</groupId>
                        <artifactId>jcip-annotations</artifactId>
                    </exclusion>
                    <exclusion>
                        <groupId>com.github.spotbugs</groupId>
                        <artifactId>spotbugs-annotations</artifactId>
                    </exclusion>
                </exclusions>
            </dependency>

            <dependency>
                <groupId>com.github.ben-manes.caffeine</groupId>
                <artifactId>caffeine</artifactId>
                <version>${caffeine.version}</version>
            </dependency>

            <dependency>
                <groupId>com.google.guava</groupId>
                <artifactId>guava</artifactId>
                <version>${guava.version}</version>
            </dependency>

            <dependency>
                <groupId>org.slf4j</groupId>
                <artifactId>slf4j-api</artifactId>
                <version>${slf4j.version}</version>
            </dependency>

            <dependency>
                <groupId>ch.qos.logback</groupId>
                <artifactId>logback-classic</artifactId>
                <version>${logback.version}</version>
            </dependency>

            <dependency>
                <groupId>ch.qos.logback</groupId>
                <artifactId>logback-core</artifactId>
                <version>${logback.version}</version>
            </dependency>

            <!-- Spring boot -->
            <dependency>
                <groupId>org.springframework.boot</groupId>
                <artifactId>spring-boot-dependencies</artifactId>
                <version>${org.springframework.boot.version}</version>
                <type>pom</type>
                <scope>import</scope>
            </dependency>

            <dependency>
                <groupId>org.springframework.boot</groupId>
                <artifactId>spring-boot-starter-thymeleaf</artifactId>
                <version>${org.springframework.boot.version}</version>
            </dependency>

            <dependency>
                <groupId>org.springdoc</groupId>
                <artifactId>springdoc-openapi-starter-webmvc-ui</artifactId>
                <version>${springdoc.openapi-starter-webmvc-ui.version}</version>
            </dependency>

            <!-- OpenAPI annotations -->
            <dependency>
                <groupId>jakarta.validation</groupId>
                <artifactId>jakarta.validation-api</artifactId>
                <version>${jakarta.validation-api.version}</version>
            </dependency>

            <dependency>
                <groupId>io.swagger.core.v3</groupId>
                <artifactId>swagger-annotations</artifactId>
                <version>${swagger-annotations.version}</version>
            </dependency>

            <dependency>
                <groupId>io.prometheus</groupId>
                <artifactId>prometheus-metrics-exposition-formats</artifactId>
                <version>${io.prometheus.client-java.version}</version>
            </dependency>

            <!-- Test -->
            <dependency>
                <groupId>org.mockito</groupId>
                <artifactId>mockito-all</artifactId>
                <version>${mockito.all.version}</version>
                <scope>test</scope>
            </dependency>

            <dependency>
                <groupId>org.mockito</groupId>
                <artifactId>mockito-core</artifactId>
                <version>${mockito.core.version}</version>
                <scope>test</scope>
            </dependency>

            <dependency>
                <groupId>org.assertj</groupId>
                <artifactId>assertj-core</artifactId>
                <version>${assertj.version}</version>
                <scope>test</scope>
            </dependency>

            <dependency>
                <groupId>org.junit</groupId>
                <artifactId>junit-bom</artifactId>
                <version>${junit.version}</version>
                <type>pom</type>
                <scope>import</scope>
            </dependency>

            <dependency>
                <groupId>commons-io</groupId>
                <artifactId>commons-io</artifactId>
                <version>${org.apache.commons.io.version}</version>
                <scope>test</scope>
            </dependency>

            <dependency>
                <groupId>org.testcontainers</groupId>
                <artifactId>cassandra</artifactId>
                <version>${testcontainers.version}</version>
                <scope>test</scope>
            </dependency>

            <dependency>
                <groupId>org.bouncycastle</groupId>
                <artifactId>bcpkix-jdk18on</artifactId>
                <version>${org.bouncycastle.bcpkix-jdk18on.version}</version>
                <scope>test</scope>
            </dependency>

            <dependency>
                <groupId>javax.inject</groupId>
                <artifactId>javax.inject-api</artifactId>
                <version>${javax.inject-api.version}</version>
                <scope>test</scope>
            </dependency>

            <dependency>
                <groupId>org.awaitility</groupId>
                <artifactId>awaitility</artifactId>
                <version>${awaitility.version}</version>
                <scope>test</scope>
            </dependency>

            <dependency>
                <groupId>net.jcip</groupId>
                <artifactId>jcip-annotations</artifactId>
                <version>${jcip.version}</version>
                <scope>test</scope>
            </dependency>

            <dependency>
                <groupId>pl.pragmatists</groupId>
                <artifactId>JUnitParams</artifactId>
                <version>${junitparams.version}</version>
                <scope>test</scope>
            </dependency>

            <dependency>
                <groupId>nl.jqno.equalsverifier</groupId>
                <artifactId>equalsverifier</artifactId>
                <version>${equalsverifier.version}</version>
                <scope>test</scope>
            </dependency>
        </dependencies>
    </dependencyManagement>

    <build>
        <pluginManagement>
            <plugins>
                <plugin>
                    <artifactId>maven-pmd-plugin</artifactId>
                    <version>${org.apache.maven.plugins-maven-pmd-plugin.version}</version>
                    <configuration>
                        <rulesets>
                            <ruleset>${session.executionRootDirectory}/pmd-rules.xml</ruleset>
                        </rulesets>
                        <verbose>true</verbose>
                    </configuration>
                </plugin>

                <plugin>
                    <groupId>org.apache.maven.plugins</groupId>
                    <artifactId>maven-shade-plugin</artifactId>
                    <version>${org.apache.maven.plugins-maven-shade-plugin.version}</version>
                </plugin>

                <plugin>
                    <groupId>org.codehaus.mojo</groupId>
                    <artifactId>license-maven-plugin</artifactId>
                    <version>${org.codehaus.mojo.license-maven-plugin.version}</version>
                </plugin>

                <plugin>
                    <artifactId>maven-surefire-plugin</artifactId>
                    <version>${org.apache.maven.plugins.maven-surefire-plugin.version}</version>
                    <configuration>
                        <skipTests>${skipUTs}</skipTests>
                        <argLine>
                            -Djdk.attach.allowAttachSelf=true
                            --add-exports java.base/jdk.internal.misc=ALL-UNNAMED
                            --add-exports java.base/jdk.internal.ref=ALL-UNNAMED
                            --add-exports java.base/sun.nio.ch=ALL-UNNAMED
                            --add-exports java.management.rmi/com.sun.jmx.remote.internal.rmi=ALL-UNNAMED
                            --add-exports java.rmi/sun.rmi.registry=ALL-UNNAMED
                            --add-exports java.rmi/sun.rmi.server=ALL-UNNAMED
                            --add-exports java.sql/java.sql=ALL-UNNAMED
                            --add-opens java.base/java.lang.module=ALL-UNNAMED
                            --add-opens java.base/jdk.internal.loader=ALL-UNNAMED
                            --add-opens java.base/jdk.internal.ref=ALL-UNNAMED
                            --add-opens java.base/jdk.internal.reflect=ALL-UNNAMED
                            --add-opens java.base/jdk.internal.math=ALL-UNNAMED
                            --add-opens java.base/jdk.internal.module=ALL-UNNAMED
                            --add-opens java.base/jdk.internal.util.jar=ALL-UNNAMED
                            --add-opens jdk.management/com.sun.management.internal=ALL-UNNAMED
                            --add-opens=java.base/java.io=ALL-UNNAMED
                            --add-opens=java.base/sun.nio.ch=ALL-UNNAMED
                            --add-opens=java.base/java.util.concurrent=ALL-UNNAMED
                            --add-opens=java.base/java.util=ALL-UNNAMED
                            --add-opens=java.base/java.util.concurrent.atomic=ALL-UNNAMED
                            --add-opens=java.base/java.lang=ALL-UNNAMED
                        </argLine>
                    </configuration>
                </plugin>

                <plugin>
                    <artifactId>maven-failsafe-plugin</artifactId>
                    <version>${org.apache.maven.plugins.maven-failsafe-plugin.version}</version>
                </plugin>

                <plugin>
                    <artifactId>maven-compiler-plugin</artifactId>
                    <version>${org.apache.maven.plugins.maven-compiler-plugin.version}</version>
                    <configuration>
                        <compilerArgs>
                            <arg>-parameters</arg>
                        </compilerArgs>
                        <source>${java.version}</source>
                        <target>${java.version}</target>
                    </configuration>
                </plugin>

                <plugin>
                    <artifactId>maven-install-plugin</artifactId>
                    <version>${org.apache.maven.plugins.maven-install-plugin.version}</version>
                </plugin>

                <plugin>
                    <artifactId>maven-assembly-plugin</artifactId>
                    <version>${org.apache.maven.plugins.maven-assembly-plugin.version}</version>
                    <configuration>
                        <skipAssembly>true</skipAssembly>
                        <tarLongFileMode>posix</tarLongFileMode>
                    </configuration>
                </plugin>

                <plugin>
                    <groupId>io.fabric8</groupId>
                    <artifactId>docker-maven-plugin</artifactId>
                    <version>${io.fabric8.docker-maven-plugin.version}</version>
                </plugin>

                <plugin>
                    <groupId>org.springframework.boot</groupId>
                    <artifactId>spring-boot-maven-plugin</artifactId>
                </plugin>

                <plugin>
                    <groupId>org.apache.servicemix.tooling</groupId>
                    <artifactId>depends-maven-plugin</artifactId>
                    <version>${org.apache.servicemix.tooling.depends-maven-plugin.version}</version>
                </plugin>

                <plugin>
                    <groupId>com.mycila</groupId>
                    <artifactId>license-maven-plugin</artifactId>
                    <version>${com.mycila.license-maven-plugin.version}</version>
                    <configuration>
                        <inlineHeader><![CDATA[
Copyright YEAR Telefonaktiebolaget LM Ericsson

Licensed under the Apache License, Version 2.0 (the "License");
you may not use this file except in compliance with the License.
You may obtain a copy of the License at
    http://www.apache.org/licenses/LICENSE-2.0

Unless required by applicable law or agreed to in writing, software
distributed under the License is distributed on an "AS IS" BASIS,
WITHOUT WARRANTIES OR CONDITIONS OF ANY KIND, either express or implied.
See the License for the specific language governing permissions and
limitations under the License.
]]>
                        </inlineHeader>
                        <mapping>
                            <java>SLASHSTAR_STYLE</java>
                        </mapping>
                        <strictCheck>true</strictCheck>
                        <failIfUnknown>true</failIfUnknown>
                        <headerSections>
                            <headerSection>
                                <key>YEAR</key>
                                <defaultValue>2024</defaultValue>
                                <ensureMatch>[0-9-]+</ensureMatch>
                            </headerSection>
                        </headerSections>
                        <excludes>
                            <exclude>CODEOWNERS</exclude>
                            <exclude>.python-version</exclude>
                            <exclude>src/test/resources/cassandra.yaml</exclude>
                            <exclude>src/test/resources/cassandra-rackdc.properties</exclude>
                            <exclude>**/*.conf</exclude>
                            <exclude>**/*.attr</exclude>
                            <exclude>**/*.db</exclude>
                            <exclude>**/*.srl</exclude>
                            <exclude>**/*.key</exclude>
                            <exclude>**/*.crl</exclude>
                            <exclude>**/*.csr</exclude>
                            <exclude>**/*.old</exclude>
                            <exclude>**/*.cql</exclude>
                            <exclude>**/*.txt</exclude>
                            <exclude>**/*.p12</exclude>
                            <exclude>**/*.crt</exclude>
                            <exclude>**/*.pem</exclude>
                            <exclude>**/pom.xml.tag</exclude>
                            <exclude>**/pom.xml.releaseBackup</exclude>
                            <exclude>**/*.options</exclude>
                            <exclude>release.properties</exclude>
                            <exclude>**/credentials.properties</exclude>
                            <exclude>**/*.feature</exclude>
                            <exclude>**/*.pyc</exclude>
                            <exclude>code_style.xml</exclude>
                            <exclude>check_style.xml</exclude>
                            <exclude>**/Dockerfile</exclude>
                            <exclude>**/__init__.py</exclude>
                            <exclude>**/.pylintrc</exclude>
                            <exclude>**/feature.xml</exclude>
                            <exclude>.github/workflows/actions.yml</exclude>
                            <exclude>.github/workflows/scorecard.yml</exclude>
                            <exclude>docs/autogenerated/openapi.yaml</exclude>
                            <exclude>**/*.rst</exclude>
                        </excludes>
                    </configuration>
                </plugin>

                <plugin>
                    <artifactId>maven-release-plugin</artifactId>
                    <version>${org.apache.maven.plugins.maven-release-plugin.version}</version>
                    <configuration>
                        <useReleaseProfile>false</useReleaseProfile>
                        <releaseProfiles>release</releaseProfiles>
                        <goals>deploy</goals>
                    </configuration>
                </plugin>

                <plugin>
                    <artifactId>maven-deploy-plugin</artifactId>
                    <version>${org.apache.maven.plugins.maven-deploy-plugin.version}</version>
                </plugin>

                <plugin>
                    <artifactId>maven-source-plugin</artifactId>
                    <version>${org.apache.maven.plugins.maven-source-plugin.version}</version>
                </plugin>

                <plugin>
                    <artifactId>maven-javadoc-plugin</artifactId>
                    <version>${org.apache.maven.plugins.maven-javadoc-plugin.version}</version>
                </plugin>

                <plugin>
                    <artifactId>maven-gpg-plugin</artifactId>
                    <version>${org.apache.maven.plugins.maven-gpg-plugin.version}</version>
                </plugin>

                <plugin>
                    <artifactId>maven-dependency-plugin</artifactId>
                    <version>${org.apache.maven.plugins-maven-dependency-plugin.version}</version>
                </plugin>

                <plugin>
                    <artifactId>maven-resources-plugin</artifactId>
                    <version>${org.apache.maven.plugins-maven-resources-plugin.version}</version>
                </plugin>

                <plugin>
                    <groupId>org.codehaus.mojo</groupId>
                    <artifactId>exec-maven-plugin</artifactId>
                    <version>${org.codehaus.mojo.exec-maven-plugin.version}</version>
                </plugin>

                <plugin>
                    <groupId>org.apache.maven.plugins</groupId>
                    <artifactId>maven-jar-plugin</artifactId>
                    <version>${org.apache.maven.plugins-maven-jar-plugin.version}</version>
                </plugin>
            </plugins>
        </pluginManagement>

        <plugins>
            <plugin>
                <groupId>org.apache.maven.plugins</groupId>
                <artifactId>maven-checkstyle-plugin</artifactId>
                <version>${org.apache.maven.plugins-maven-checkstyle-plugin.version}</version>
                <configuration>
                    <inputEncoding>UTF-8</inputEncoding>
                    <consoleOutput>true</consoleOutput>
                    <configLocation>check_style.xml</configLocation>
                    <failOnViolation>true</failOnViolation>
                </configuration>
                <executions>
                    <execution>
                        <goals>
                            <goal>check</goal>
                        </goals>
                    </execution>
                </executions>
            </plugin>
            <plugin>
                <groupId>org.jacoco</groupId>
                <artifactId>jacoco-maven-plugin</artifactId>
                <version>${org.jacoco.jacoco-maven-plugin.version}</version>
                <executions>
                    <execution>
                        <id>prepare-agent</id>
                        <goals>
                            <goal>prepare-agent</goal>
                        </goals>
                    </execution>
                </executions>
            </plugin>

            <plugin>
                <artifactId>maven-compiler-plugin</artifactId>
            </plugin>
        </plugins>
    </build>

    <profiles>
        <profile>
            <id>release</id>
            <activation>
                <activeByDefault>false</activeByDefault>
            </activation>
            <build>
                <plugins>
                    <plugin>
                        <artifactId>maven-source-plugin</artifactId>
                        <executions>
                            <execution>
                                <id>attach-sources</id>
                                <phase>package</phase>
                                <goals>
                                    <goal>jar-no-fork</goal>
                                </goals>
                            </execution>
                        </executions>
                    </plugin>

                    <plugin>
                        <artifactId>maven-javadoc-plugin</artifactId>
                        <executions>
                            <execution>
                                <id>attach-javadocs</id>
                                <phase>package</phase>
                                <goals>
                                    <goal>jar</goal>
                                </goals>
                                <configuration>
                                    <quiet>true</quiet>
                                </configuration>
                            </execution>
                        </executions>
                    </plugin>

                    <plugin>
                        <artifactId>maven-gpg-plugin</artifactId>
                        <executions>
                            <execution>
                                <id>sign-artifacts</id>
                                <phase>verify</phase>
                                <goals>
                                    <goal>sign</goal>
                                </goals>
                            </execution>
                        </executions>
                    </plugin>
                </plugins>
            </build>
        </profile>

        <profile>
            <id>docker-integration-test</id>
            <activation>
                <property>
                    <name>precommit.tests</name>
                </property>
            </activation>
            <build>
                <plugins>
                    <plugin>
                        <groupId>org.codehaus.mojo</groupId>
                        <artifactId>exec-maven-plugin</artifactId>
                        <executions>
                            <execution>
                                <id>generate-certificates-directory</id>
                                <phase>package</phase>
                                <goals>
                                    <goal>exec</goal>
                                </goals>
                                <configuration>
                                    <executable>mkdir</executable>
                                    <arguments>
                                        <argument>-p</argument>
                                        <argument>certificates/cert</argument>
                                    </arguments>
                                    <workingDirectory>${project.build.directory}</workingDirectory>
                                </configuration>
                            </execution>
                        </executions>
                    </plugin>
                </plugins>

                <pluginManagement>
                    <plugins>
                        <plugin>
                            <artifactId>maven-failsafe-plugin</artifactId>
                            <configuration>
                                <systemPropertyVariables>
                                    <it-cassandra.ip>${docker.container.seed1.ip}</it-cassandra.ip>
                                    <it-cassandra.jmx.port>7199</it-cassandra.jmx.port>
                                    <it-cassandra.native.port>9042</it-cassandra.native.port>
                                </systemPropertyVariables>
                            </configuration>
                        </plugin>

                        <!-- Docker -->
                        <plugin>
                            <groupId>io.fabric8</groupId>
                            <artifactId>docker-maven-plugin</artifactId>
                            <executions>
                                <execution>
                                    <id>start-it-cassandra</id>
                                    <phase>pre-integration-test</phase>
                                    <goals>
                                        <goal>start</goal>
                                    </goals>
                                    <configuration>
                                        <images>
                                            <image>
                                                <name>ecc-cassandra-test:${it.cassandra.version}</name>
                                                <alias>cassandra1</alias>
                                                <run>
                                                    <log>
                                                        <file>${project.build.directory}/cassandra1.log</file>
                                                    </log>
                                                    <memory>${it.cassandra.memory}</memory>
                                                    <memorySwap>-1</memorySwap>
                                                    <env>
                                                        <LOCAL_JMX>no</LOCAL_JMX>
                                                        <JVM_OPTS>-Xmx${it.cassandra.heap} -Xms${it.cassandra.heap}</JVM_OPTS>
                                                        <JVM_EXTRA_OPTS>-Dcom.sun.management.jmxremote.authenticate=false -Dcassandra.superuser_setup_delay_ms=0 -Dcassandra.skip_wait_for_gossip_to_settle=0 -Dcassandra.ring_delay_ms=0</JVM_EXTRA_OPTS>
                                                    </env>
                                                    <exposedPropertyKey>seed1</exposedPropertyKey>
                                                    <volumes>
                                                        <bind>
                                                            <volume>${project.build.directory}/certificates/cert:/etc/certificates</volume>
                                                        </bind>
                                                    </volumes>
                                                    <wait>
                                                        <time>60000</time>
                                                        <tcp>
                                                            <ports>
                                                                <port>9042</port>
                                                            </ports>
                                                        </tcp>
                                                    </wait>
                                                </run>
                                            </image>
                                            <image>
                                                <name>ecc-cassandra-test:${it.cassandra.version}</name>
                                                <alias>cassandra2</alias>
                                                <run>
                                                    <log>
                                                        <file>${project.build.directory}/cassandra2.log</file>
                                                    </log>
                                                    <memory>${it.cassandra.memory}</memory>
                                                    <memorySwap>-1</memorySwap>
                                                    <env>
                                                        <LOCAL_JMX>no</LOCAL_JMX>
                                                        <HOSTNAME>$HOSTNAME</HOSTNAME>
                                                        <CASSANDRA_SEEDS>$${docker.container.seed1.ip}</CASSANDRA_SEEDS>
                                                        <JVM_OPTS>-Xmx${it.cassandra.heap} -Xms${it.cassandra.heap}</JVM_OPTS>
                                                        <JVM_EXTRA_OPTS>-Dcom.sun.management.jmxremote.authenticate=false -Dcassandra.superuser_setup_delay_ms=0 -Dcassandra.gossip_settle_min_wait_ms=100 -Dcassandra.gossip_settle_interval_ms=100 -Dcassandra.ring_delay_ms=4000</JVM_EXTRA_OPTS>
                                                    </env>
                                                    <exposedPropertyKey>seed2</exposedPropertyKey>
                                                    <volumes>
                                                        <bind>
                                                            <volume>${project.build.directory}/certificates/cert:/etc/certificates</volume>
                                                        </bind>
                                                    </volumes>
                                                    <wait>
                                                        <time>120000</time>
                                                        <tcp>
                                                            <ports>
                                                                <port>9042</port>
                                                            </ports>
                                                        </tcp>
                                                    </wait>
                                                </run>
                                            </image>
                                            <image>
                                                <name>ecc-cassandra-test:${it.cassandra.version}</name>
                                                <alias>cassandra3</alias>
                                                <run>
                                                    <log>
                                                        <file>${project.build.directory}/cassandra3.log</file>
                                                    </log>
                                                    <memory>${it.cassandra.memory}</memory>
                                                    <memorySwap>-1</memorySwap>
                                                    <env>
                                                        <LOCAL_JMX>no</LOCAL_JMX>
                                                        <CASSANDRA_SEEDS>$${docker.container.seed1.ip},$${docker.container.seed2.ip}</CASSANDRA_SEEDS>
                                                        <JVM_OPTS>-Xmx${it.cassandra.heap} -Xms${it.cassandra.heap}</JVM_OPTS>
                                                        <JVM_EXTRA_OPTS>-Dcom.sun.management.jmxremote.authenticate=false -Dcassandra.superuser_setup_delay_ms=0 -Dcassandra.gossip_settle_min_wait_ms=100 -Dcassandra.gossip_settle_interval_ms=100 -Dcassandra.ring_delay_ms=4000</JVM_EXTRA_OPTS>
                                                    </env>
                                                    <volumes>
                                                        <bind>
                                                            <volume>${project.build.directory}/certificates/cert:/etc/certificates</volume>
                                                        </bind>
                                                    </volumes>
                                                    <wait>
                                                        <time>120000</time>
                                                        <tcp>
                                                            <ports>
                                                                <port>9042</port>
                                                            </ports>
                                                        </tcp>
                                                    </wait>
                                                </run>
                                            </image>
                                            <image>
                                                <name>ecc-cassandra-test:${it.cassandra.version}</name>
                                                <alias>cassandra4</alias>
                                                <run>
                                                    <log>
                                                        <file>${project.build.directory}/cassandra4.log</file>
                                                    </log>
                                                    <memory>${it.cassandra.memory}</memory>
                                                    <memorySwap>-1</memorySwap>
                                                    <env>
                                                        <LOCAL_JMX>no</LOCAL_JMX>
                                                        <CASSANDRA_SEEDS>$${docker.container.seed1.ip},$${docker.container.seed2.ip}</CASSANDRA_SEEDS>
                                                        <JVM_OPTS>-Xmx${it.cassandra.heap} -Xms${it.cassandra.heap}</JVM_OPTS>
                                                        <JVM_EXTRA_OPTS>-Dcom.sun.management.jmxremote.authenticate=false -Dcassandra.superuser_setup_delay_ms=0 -Dcassandra.gossip_settle_min_wait_ms=100 -Dcassandra.gossip_settle_interval_ms=100 -Dcassandra.ring_delay_ms=4000</JVM_EXTRA_OPTS>
                                                    </env>
                                                    <volumes>
                                                        <bind>
                                                            <volume>${project.build.directory}/certificates/cert:/etc/certificates</volume>
                                                        </bind>
                                                    </volumes>
                                                    <wait>
                                                        <time>120000</time>
                                                        <tcp>
                                                            <ports>
                                                                <port>9042</port>
                                                            </ports>
                                                        </tcp>
                                                        <exec>
                                                            <postStart>/etc/cassandra/setup_db.sh</postStart>
                                                        </exec>
                                                    </wait>
                                                </run>
                                            </image>
                                        </images>
                                    </configuration>
                                </execution>
                                <execution>
                                    <id>stop-it-cassandra</id>
                                    <phase>post-integration-test</phase>
                                    <goals>
                                        <goal>stop</goal>
                                    </goals>
                                </execution>
                            </executions>
                        </plugin>
                    </plugins>
                </pluginManagement>
            </build>
        </profile>
    </profiles>

    <reporting>
        <plugins>
            <plugin>
                <groupId>org.apache.maven.plugins</groupId>
                <artifactId>maven-jxr-plugin</artifactId>
                <version>${org.apache.maven.plugin.maven-jxr-plugin.version}</version>
            </plugin>
        </plugins>
    </reporting>

    <distributionManagement>
        <snapshotRepository>
            <id>publisher</id>
            <url>https://ossrh-staging-api.central.sonatype.com/content/repositories/snapshots/</url>
        </snapshotRepository>
        <repository>
            <id>publisher</id>
            <url>https://ossrh-staging-api.central.sonatype.com/service/local/staging/deploy/maven2/</url>
        </repository>
    </distributionManagement>

    <organization>
        <name>Ericsson AB</name>
        <url>http://www.ericsson.com</url>
    </organization>

    <developers>

        <developer>
            <name>Tommy Stendahl</name>
            <email>tommy.stendahl@ericsson.com</email>
            <organization>Ericsson AB</organization>
            <organizationUrl>http://www.ericsson.com</organizationUrl>
        </developer>

        <developer>
            <name>Johan W Andersson</name>
            <email>johan.w.andersson@ericsson.com</email>
            <organization>Ericsson AB</organization>
            <organizationUrl>http://www.ericsson.com</organizationUrl>
        </developer>

        <developer>
            <name>Christian Andersson</name>
            <email>christian.a.andersson@ericsson.com</email>
            <organization>Ericsson AB</organization>
            <organizationUrl>http://www.ericsson.com</organizationUrl>
        </developer>

        <developer>
            <name>Sajid Riaz</name>
            <email>sajid.riaz@ericsson.com</email>
            <organization>Ericsson AB</organization>
            <organizationUrl>http://www.ericsson.com</organizationUrl>
        </developer>

        <developer>
            <name>Victor Cavichioli</name>
            <email>victor.cavichioli@ericsson.com</email>
            <organization>Ericsson AB</organization>
            <organizationUrl>http://www.ericsson.com</organizationUrl>
        </developer>

    </developers>

    <scm>
        <url>https://github.com/ericsson/ecchronos</url>
        <connection>scm:git:git@github.com:ericsson/ecchronos.git</connection>
        <developerConnection>scm:git:git@github.com:ericsson/ecchronos.git</developerConnection>
        <tag>HEAD</tag>
    </scm>

</project><|MERGE_RESOLUTION|>--- conflicted
+++ resolved
@@ -65,13 +65,8 @@
         <equalsverifier.version>4.0</equalsverifier.version>
         <guava.version>33.4.8-jre</guava.version>
         <io.dropwizard.metrics.version>4.2.30</io.dropwizard.metrics.version>
-<<<<<<< HEAD
         <io.micrometer.version>1.14.7</io.micrometer.version>
-        <io.netty.version>4.1.119.Final</io.netty.version>
-=======
-        <io.micrometer.version>1.14.6</io.micrometer.version>
         <io.netty.version>4.1.121.Final</io.netty.version>
->>>>>>> 35e67c09
         <io.prometheus.simpleclient.version>0.16.0</io.prometheus.simpleclient.version>
         <io.prometheus.client-java.version>1.3.6</io.prometheus.client-java.version>
         <jakarta.servlet-api.version>6.1.0</jakarta.servlet-api.version>
