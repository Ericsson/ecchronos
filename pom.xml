--- conflicted
+++ resolved
@@ -20,11 +20,7 @@
 
     <groupId>com.ericsson.bss.cassandra.ecchronos</groupId>
     <artifactId>parent</artifactId>
-<<<<<<< HEAD
     <version>2.0.0-SNAPSHOT</version>
-=======
-    <version>1.1.1-SNAPSHOT</version>
->>>>>>> 0505ac07
     <packaging>pom</packaging>
 
     <name>Ericsson Cassandra Chronos</name>
