<?xml version="1.0" encoding="UTF-8"?>
<!--

    Copyright 2018 Telefonaktiebolaget LM Ericsson

    Licensed under the Apache License, Version 2.0 (the "License");
    you may not use this file except in compliance with the License.
    You may obtain a copy of the License at
        http://www.apache.org/licenses/LICENSE-2.0

    Unless required by applicable law or agreed to in writing, software
    distributed under the License is distributed on an "AS IS" BASIS,
    WITHOUT WARRANTIES OR CONDITIONS OF ANY KIND, either express or implied.
    See the License for the specific language governing permissions and
    limitations under the License.

-->
<project xmlns="http://maven.apache.org/POM/4.0.0" xmlns:xsi="http://www.w3.org/2001/XMLSchema-instance" xsi:schemaLocation="http://maven.apache.org/POM/4.0.0 http://maven.apache.org/maven-v4_0_0.xsd">
    <modelVersion>4.0.0</modelVersion>

    <groupId>com.ericsson.bss.cassandra.ecchronos</groupId>
    <artifactId>parent</artifactId>
<<<<<<< HEAD
    <version>1.1.3-SNAPSHOT</version>
=======
    <version>1.0.8-SNAPSHOT</version>
>>>>>>> b6d39802
    <packaging>pom</packaging>

    <name>Ericsson Cassandra Chronos</name>
    <description>
        A distributed repair scheduler for Apache Cassandra.
    </description>
    <url>https://github.com/ericsson/ecchronos</url>

    <licenses>
        <license>
            <name>Apache License, Version 2.0</name>
            <url>https://www.apache.org/licenses/LICENSE-2.0.txt</url>
        </license>
    </licenses>

    <modules>
        <module>fm</module>
        <module>core</module>
        <module>core.osgi</module>
        <module>connection</module>
        <module>connection.impl</module>
        <module>fm.impl</module>
        <module>application</module>
        <module>ecchronos-binary</module>
        <module>karaf-feature</module>
        <module>osgi-integration</module>
        <module>standalone-integration</module>
    </modules>

    <properties>
        <bundle.symbolicName>${project.groupId}.${project.artifactId}</bundle.symbolicName>
        <bundle.namespace>${project.groupId}.${project.artifactId}</bundle.namespace>

        <!-- Dependency versions -->
        <io.netty.version>4.0.47.Final</io.netty.version>
        <io.dropwizard.metrics.version>3.2.2</io.dropwizard.metrics.version>
        <cassandra.driver.core.version>3.4.0</cassandra.driver.core.version>
        <joda-time.version>2.9.9</joda-time.version>
        <guava.version>18.0</guava.version>
        <slf4j.version>1.7.23</slf4j.version>
        <logback.version>1.2.3</logback.version>
        <cassandra.version>3.0.15</cassandra.version>
        <osgi.version>1.3.0</osgi.version>
        <mockito.version>1.10.19</mockito.version>
        <assertj.version>3.11.1</assertj.version>
        <junit.version>4.12</junit.version>
        <org.apache.commons.io.version>1.3.2</org.apache.commons.io.version>

        <pax-exam.version>4.13.1</pax-exam.version>
        <pax-logging-logback.version>1.8.4</pax-logging-logback.version>
        <apache.karaf.version>4.1.4</apache.karaf.version>
        <org.apache.felix.scr.version>2.1.14</org.apache.felix.scr.version>
        <pax-url.version>2.4.7</pax-url.version>
        <javax.inject.version>1</javax.inject.version>
        <awaitility.version>3.0.0</awaitility.version>
        <jcip.version>1.0</jcip.version>
        <junitparams.version>1.1.1</junitparams.version>
        <equalsverifier.version>3.1.10</equalsverifier.version>

        <!-- Plugin versions -->
        <org.apache.maven.plugins.maven-compiler-plugin.version>3.8.0</org.apache.maven.plugins.maven-compiler-plugin.version>
        <org.apache.maven.plugins.maven-install-plugin.version>2.5.2</org.apache.maven.plugins.maven-install-plugin.version>
        <org.apache.maven.plugins.maven-surefire-plugin.version>2.22.1</org.apache.maven.plugins.maven-surefire-plugin.version>
        <org.apache.maven.plugins.maven-failsafe-plugin.version>2.22.1</org.apache.maven.plugins.maven-failsafe-plugin.version>
        <org.apache.maven.plugins.maven-assembly-plugin.version>3.1.0</org.apache.maven.plugins.maven-assembly-plugin.version>
        <org.apache.maven.plugins-maven-dependency-plugin.version>3.1.1</org.apache.maven.plugins-maven-dependency-plugin.version>
        <org.apache.maven.plugins-maven-pmd-plugin.version>3.13.0</org.apache.maven.plugins-maven-pmd-plugin.version>
        <org.apache.maven.plugin.maven-jxr-plugin.version>3.0.0</org.apache.maven.plugin.maven-jxr-plugin.version>
        <org.apache.felix.maven-bundle-plugin.version>3.2.0</org.apache.felix.maven-bundle-plugin.version>
        <com.mycila.license-maven-plugin.version>3.0</com.mycila.license-maven-plugin.version>
        <io.fabric8.docker-maven-plugin.version>0.26.0</io.fabric8.docker-maven-plugin.version>
        <org.apache.servicemix.tooling.depends-maven-plugin.version>1.2</org.apache.servicemix.tooling.depends-maven-plugin.version>
        <org.apache.karaf.tooling.karaf-maven-plugin.version>3.0.3</org.apache.karaf.tooling.karaf-maven-plugin.version>
        <org.eluder.coveralls.coveralls-maven-plugin.version>4.3.0</org.eluder.coveralls.coveralls-maven-plugin.version>
        <org.jacoco.jacoco-maven-plugin.version>0.8.4</org.jacoco.jacoco-maven-plugin.version>

        <org.apache.maven.plugins.maven-release-plugin.version>2.5.3</org.apache.maven.plugins.maven-release-plugin.version>
        <org.apache.maven.plugins.maven-deploy-plugin.version>2.8.2</org.apache.maven.plugins.maven-deploy-plugin.version>
        <org.apache.maven.plugins.maven-source-plugin.version>3.0.1</org.apache.maven.plugins.maven-source-plugin.version>
        <org.apache.maven.plugins.maven-javadoc-plugin.version>3.0.1</org.apache.maven.plugins.maven-javadoc-plugin.version>
        <org.apache.maven.plugins.maven-gpg-plugin.version>1.6</org.apache.maven.plugins.maven-gpg-plugin.version>

        <project.build.sourceEncoding>UTF-8</project.build.sourceEncoding>

        <skipTests>false</skipTests>
        <skipUTs>${skipTests}</skipUTs>

        <!-- Integration tests -->
        <it.cassandra.memory>1073741824</it.cassandra.memory>
        <it.cassandra.heap>256M</it.cassandra.heap>
        <it.cassandra.version>3.0</it.cassandra.version>
    </properties>

    <dependencyManagement>
        <dependencies>
            <!-- Netty -->
            <dependency>
                <groupId>io.netty</groupId>
                <artifactId>netty-common</artifactId>
                <version>${io.netty.version}</version>
            </dependency>

            <dependency>
                <groupId>io.netty</groupId>
                <artifactId>netty-transport</artifactId>
                <version>${io.netty.version}</version>
            </dependency>

            <dependency>
                <groupId>io.netty</groupId>
                <artifactId>netty-buffer</artifactId>
                <version>${io.netty.version}</version>
            </dependency>

            <dependency>
                <groupId>io.netty</groupId>
                <artifactId>netty-handler</artifactId>
                <version>${io.netty.version}</version>
            </dependency>

            <dependency>
                <groupId>io.netty</groupId>
                <artifactId>netty-codec</artifactId>
                <version>${io.netty.version}</version>
            </dependency>

            <!-- Metrics -->
            <dependency>
                <groupId>io.dropwizard.metrics</groupId>
                <artifactId>metrics-core</artifactId>
                <version>${io.dropwizard.metrics.version}</version>
            </dependency>

            <!-- Cassandra Driver -->
            <dependency>
                <groupId>com.datastax.cassandra</groupId>
                <artifactId>cassandra-driver-core</artifactId>
                <version>${cassandra.driver.core.version}</version>
            </dependency>

            <dependency>
                <groupId>joda-time</groupId>
                <artifactId>joda-time</artifactId>
                <version>${joda-time.version}</version>
            </dependency>

            <dependency>
                <groupId>com.google.guava</groupId>
                <artifactId>guava</artifactId>
                <version>${guava.version}</version>
            </dependency>

            <dependency>
                <groupId>org.slf4j</groupId>
                <artifactId>slf4j-api</artifactId>
                <version>${slf4j.version}</version>
            </dependency>

            <dependency>
                <groupId>ch.qos.logback</groupId>
                <artifactId>logback-classic</artifactId>
                <version>${logback.version}</version>
            </dependency>

            <dependency>
                <groupId>ch.qos.logback</groupId>
                <artifactId>logback-core</artifactId>
                <version>${logback.version}</version>
            </dependency>

            <dependency>
                <groupId>org.apache.cassandra</groupId>
                <artifactId>cassandra-all</artifactId>
                <version>${cassandra.version}</version>
                <scope>test</scope>
            </dependency>

            <!-- OSGi -->
            <dependency>
                <groupId>org.osgi</groupId>
                <artifactId>org.osgi.service.component.annotations</artifactId>
                <version>${osgi.version}</version>
                <scope>provided</scope>
            </dependency>

            <dependency>
                <groupId>org.osgi</groupId>
                <artifactId>org.osgi.service.metatype.annotations</artifactId>
                <version>${osgi.version}</version>
                <scope>provided</scope>
            </dependency>

            <!-- test -->
            <dependency>
                <groupId>org.mockito</groupId>
                <artifactId>mockito-all</artifactId>
                <version>${mockito.version}</version>
                <scope>test</scope>
            </dependency>

            <dependency>
                <groupId>org.assertj</groupId>
                <artifactId>assertj-core</artifactId>
                <version>${assertj.version}</version>
                <scope>test</scope>
            </dependency>

            <dependency>
                <groupId>junit</groupId>
                <artifactId>junit</artifactId>
                <version>${junit.version}</version>
                <scope>test</scope>
            </dependency>

            <dependency>
                <groupId>commons-io</groupId>
                <artifactId>commons-io</artifactId>
                <version>${org.apache.commons.io.version}</version>
                <scope>test</scope>
            </dependency>

            <!-- Pax exam -->
            <dependency>
                <groupId>org.ops4j.pax.exam</groupId>
                <artifactId>pax-exam-container-karaf</artifactId>
                <version>${pax-exam.version}</version>
                <scope>test</scope>
            </dependency>

            <dependency>
                <groupId>org.ops4j.pax.exam</groupId>
                <artifactId>pax-exam-cm</artifactId>
                <version>${pax-exam.version}</version>
                <scope>test</scope>
            </dependency>

            <dependency>
                <groupId>org.ops4j.pax.exam</groupId>
                <artifactId>pax-exam-junit4</artifactId>
                <version>${pax-exam.version}</version>
                <scope>test</scope>
            </dependency>

            <dependency>
                <groupId>org.apache.karaf</groupId>
                <artifactId>apache-karaf</artifactId>
                <version>${apache.karaf.version}</version>
                <scope>test</scope>
                <type>zip</type>
            </dependency>

            <dependency>
                <groupId>org.apache.karaf.features</groupId>
                <artifactId>standard</artifactId>
                <version>${apache.karaf.version}</version>
                <scope>test</scope>
                <classifier>features</classifier>
                <type>xml</type>
            </dependency>

            <dependency>
                <groupId>org.apache.karaf.shell</groupId>
                <artifactId>org.apache.karaf.shell.core</artifactId>
                <version>${apache.karaf.version}</version>
            </dependency>

            <dependency>
                <groupId>org.apache.felix</groupId>
                <artifactId>org.apache.felix.scr</artifactId>
                <version>${org.apache.felix.scr.version}</version>
                <scope>test</scope>
            </dependency>

            <dependency>
                <groupId>javax.inject</groupId>
                <artifactId>javax.inject</artifactId>
                <version>${javax.inject.version}</version>
                <scope>test</scope>
            </dependency>

            <dependency>
                <groupId>org.awaitility</groupId>
                <artifactId>awaitility</artifactId>
                <version>${awaitility.version}</version>
                <scope>test</scope>
            </dependency>

            <dependency>
                <groupId>net.jcip</groupId>
                <artifactId>jcip-annotations</artifactId>
                <version>${jcip.version}</version>
                <scope>test</scope>
            </dependency>
            <dependency>
                <groupId>pl.pragmatists</groupId>
                <artifactId>JUnitParams</artifactId>
                <version>${junitparams.version}</version>
                <scope>test</scope>
            </dependency>

            <dependency>
                <groupId>nl.jqno.equalsverifier</groupId>
                <artifactId>equalsverifier</artifactId>
                <version>${equalsverifier.version}</version>
                <scope>test</scope>
            </dependency>
        </dependencies>
    </dependencyManagement>

    <build>
        <pluginManagement>
            <plugins>
                <plugin>
                    <artifactId>maven-pmd-plugin</artifactId>
                    <version>${org.apache.maven.plugins-maven-pmd-plugin.version}</version>
                    <configuration>
                        <rulesets>
                            <ruleset>${session.executionRootDirectory}/pmd-rules.xml</ruleset>
                        </rulesets>
                    </configuration>
                </plugin>

                <plugin>
                    <groupId>org.eluder.coveralls</groupId>
                    <artifactId>coveralls-maven-plugin</artifactId>
                    <version>${org.eluder.coveralls.coveralls-maven-plugin.version}</version>
                </plugin>

                <plugin>
                    <artifactId>maven-surefire-plugin</artifactId>
                    <version>${org.apache.maven.plugins.maven-surefire-plugin.version}</version>
                    <configuration>
                        <skipTests>${skipUTs}</skipTests>
                    </configuration>
                </plugin>

                <plugin>
                    <artifactId>maven-failsafe-plugin</artifactId>
                    <version>${org.apache.maven.plugins.maven-failsafe-plugin.version}</version>
                </plugin>

                <plugin>
                    <artifactId>maven-compiler-plugin</artifactId>
                    <version>${org.apache.maven.plugins.maven-compiler-plugin.version}</version>
                    <configuration>
                        <source>1.8</source>
                        <target>1.8</target>
                    </configuration>
                </plugin>

                <plugin>
                    <artifactId>maven-install-plugin</artifactId>
                    <version>${org.apache.maven.plugins.maven-install-plugin.version}</version>
                </plugin>

                <plugin>
                    <artifactId>maven-assembly-plugin</artifactId>
                    <version>${org.apache.maven.plugins.maven-assembly-plugin.version}</version>
                    <configuration>
                        <skipAssembly>true</skipAssembly>
                    </configuration>
                </plugin>

                <plugin>
                    <groupId>org.apache.maven.plugins</groupId>
                    <artifactId>maven-dependency-plugin</artifactId>
                    <version>${org.apache.maven.plugins-maven-dependency-plugin.version}</version>
                </plugin>

                <plugin>
                    <groupId>org.apache.karaf.tooling</groupId>
                    <artifactId>karaf-maven-plugin</artifactId>
                    <version>${org.apache.karaf.tooling.karaf-maven-plugin.version}</version>
                </plugin>

                <plugin>
                    <groupId>org.apache.felix</groupId>
                    <artifactId>maven-bundle-plugin</artifactId>
                    <version>${org.apache.felix.maven-bundle-plugin.version}</version>
                </plugin>

                <plugin>
                    <groupId>io.fabric8</groupId>
                    <artifactId>docker-maven-plugin</artifactId>
                    <version>${io.fabric8.docker-maven-plugin.version}</version>
                </plugin>

                <plugin>
                    <groupId>org.apache.servicemix.tooling</groupId>
                    <artifactId>depends-maven-plugin</artifactId>
                    <version>${org.apache.servicemix.tooling.depends-maven-plugin.version}</version>
                </plugin>

                <plugin>
                    <groupId>com.mycila</groupId>
                    <artifactId>license-maven-plugin</artifactId>
                    <version>${com.mycila.license-maven-plugin.version}</version>
                    <configuration>
                        <inlineHeader><![CDATA[
Copyright YEAR Telefonaktiebolaget LM Ericsson

Licensed under the Apache License, Version 2.0 (the "License");
you may not use this file except in compliance with the License.
You may obtain a copy of the License at
    http://www.apache.org/licenses/LICENSE-2.0

Unless required by applicable law or agreed to in writing, software
distributed under the License is distributed on an "AS IS" BASIS,
WITHOUT WARRANTIES OR CONDITIONS OF ANY KIND, either express or implied.
See the License for the specific language governing permissions and
limitations under the License.
]]>
                        </inlineHeader>
                        <mapping>
                            <java>SLASHSTAR_STYLE</java>
                            <cfg>SCRIPT_STYLE</cfg>
                        </mapping>
                        <strictCheck>true</strictCheck>
                        <failIfUnknown>true</failIfUnknown>
                        <headerSections>
                            <headerSection>
                                <key>YEAR</key>
                                <defaultValue>2019</defaultValue>
                                <ensureMatch>[0-9-]+</ensureMatch>
                            </headerSection>
                        </headerSections>
                        <excludes>
                            <exclude>src/test/resources/cassandra.yaml</exclude>
                            <exclude>src/test/resources/cassandra-rackdc.properties</exclude>
                            <exclude>**/*.cql</exclude>
                            <exclude>**/*.txt</exclude>
                            <exclude>**/pom.xml.tag</exclude>
                            <exclude>**/pom.xml.releaseBackup</exclude>
                            <exclude>**/*.options</exclude>
                            <exclude>release.properties</exclude>
                            <exclude>code_style.xml</exclude>
                        </excludes>
                    </configuration>
                </plugin>

                <plugin>
                    <artifactId>maven-release-plugin</artifactId>
                    <version>${org.apache.maven.plugins.maven-release-plugin.version}</version>
                    <configuration>
                        <useReleaseProfile>false</useReleaseProfile>
                        <releaseProfiles>release</releaseProfiles>
                        <goals>deploy</goals>
                    </configuration>
                </plugin>

                <plugin>
                    <artifactId>maven-deploy-plugin</artifactId>
                    <version>${org.apache.maven.plugins.maven-deploy-plugin.version}</version>
                </plugin>

                <plugin>
                    <artifactId>maven-source-plugin</artifactId>
                    <version>${org.apache.maven.plugins.maven-source-plugin.version}</version>
                </plugin>

                <plugin>
                    <artifactId>maven-javadoc-plugin</artifactId>
                    <version>${org.apache.maven.plugins.maven-javadoc-plugin.version}</version>
                </plugin>

                <plugin>
                    <artifactId>maven-gpg-plugin</artifactId>
                    <version>${org.apache.maven.plugins.maven-gpg-plugin.version}</version>
                </plugin>
            </plugins>
        </pluginManagement>

        <plugins>
            <plugin>
                <groupId>org.apache.felix</groupId>
                <artifactId>maven-bundle-plugin</artifactId>
                <extensions>true</extensions>
            </plugin>

            <plugin>
                <groupId>org.jacoco</groupId>
                <artifactId>jacoco-maven-plugin</artifactId>
                <version>${org.jacoco.jacoco-maven-plugin.version}</version>
                <executions>
                    <execution>
                        <id>prepare-agent</id>
                        <goals>
                            <goal>prepare-agent</goal>
                        </goals>
                    </execution>
                </executions>
            </plugin>

            <plugin>
                <artifactId>maven-compiler-plugin</artifactId>
            </plugin>
        </plugins>
    </build>

    <profiles>
        <profile>
            <id>release</id>
            <activation>
                <activeByDefault>false</activeByDefault>
            </activation>
            <build>
                <plugins>
                    <plugin>
                        <artifactId>maven-source-plugin</artifactId>
                        <executions>
                            <execution>
                                <id>attach-sources</id>
                                <phase>package</phase>
                                <goals>
                                    <goal>jar-no-fork</goal>
                                </goals>
                            </execution>
                        </executions>
                    </plugin>

                    <plugin>
                        <artifactId>maven-javadoc-plugin</artifactId>
                        <executions>
                            <execution>
                                <id>attach-javadocs</id>
                                <phase>package</phase>
                                <goals>
                                    <goal>jar</goal>
                                </goals>
                                <configuration>
                                    <quiet>true</quiet>
                                </configuration>
                            </execution>
                        </executions>
                    </plugin>

                    <plugin>
                        <artifactId>maven-gpg-plugin</artifactId>
                        <executions>
                            <execution>
                                <id>sign-artifacts</id>
                                <phase>verify</phase>
                                <goals>
                                    <goal>sign</goal>
                                </goals>
                            </execution>
                        </executions>
                    </plugin>
                </plugins>
            </build>
        </profile>

        <profile>
            <id>docker-integration-test</id>
            <build>
                <pluginManagement>
                    <plugins>
                        <plugin>
                            <artifactId>maven-failsafe-plugin</artifactId>
                            <configuration>
                                <systemPropertyVariables>
                                    <it-cassandra.ip>${docker.container.seed.ip}</it-cassandra.ip>
                                    <it-cassandra.jmx.port>7199</it-cassandra.jmx.port>
                                    <it-cassandra.native.port>9042</it-cassandra.native.port>
                                </systemPropertyVariables>
                            </configuration>
                        </plugin>

                        <!-- Docker -->
                        <plugin>
                            <groupId>io.fabric8</groupId>
                            <artifactId>docker-maven-plugin</artifactId>
                            <executions>
                                <execution>
                                    <id>start-it-cassandra</id>
                                    <phase>pre-integration-test</phase>
                                    <goals>
                                        <goal>start</goal>
                                    </goals>
                                    <configuration>
                                        <images>
                                            <image>
                                                <name>cassandra:${it.cassandra.version}</name>
                                                <alias>cassandra1</alias>
                                                <run>
                                                    <memory>${it.cassandra.memory}</memory>
                                                    <memorySwap>-1</memorySwap>
                                                    <env>
                                                        <LOCAL_JMX>no</LOCAL_JMX>
                                                        <JVM_OPTS>-Xmx${it.cassandra.heap} -Xms${it.cassandra.heap} -Xmn100M</JVM_OPTS>
                                                        <JVM_EXTRA_OPTS>-Dcom.sun.management.jmxremote.authenticate=false</JVM_EXTRA_OPTS>
                                                        <CASSANDRA_NUM_TOKENS>16</CASSANDRA_NUM_TOKENS>
                                                    </env>
                                                    <exposedPropertyKey>seed</exposedPropertyKey>
                                                    <wait>
                                                        <time>60000</time>
                                                        <tcp>
                                                            <ports>
                                                                <port>7000</port>
                                                            </ports>
                                                        </tcp>
                                                    </wait>
                                                </run>
                                            </image>
                                            <image>
                                                <name>cassandra:${it.cassandra.version}</name>
                                                <alias>cassandra2</alias>
                                                <run>
                                                    <memory>${it.cassandra.memory}</memory>
                                                    <memorySwap>-1</memorySwap>
                                                    <env>
                                                        <LOCAL_JMX>no</LOCAL_JMX>
                                                        <HOSTNAME>$HOSTNAME</HOSTNAME>
                                                        <CASSANDRA_SEEDS>$${docker.container.seed.ip}</CASSANDRA_SEEDS>
                                                        <JVM_OPTS>-Xmx${it.cassandra.heap} -Xms${it.cassandra.heap} -Xmn100M -Dcassandra.auto_bootstrap=false</JVM_OPTS>
                                                        <JVM_EXTRA_OPTS>-Dcom.sun.management.jmxremote.authenticate=false</JVM_EXTRA_OPTS>
                                                        <CASSANDRA_NUM_TOKENS>16</CASSANDRA_NUM_TOKENS>
                                                    </env>
                                                    <wait>
                                                        <time>120000</time>
                                                        <tcp>
                                                            <ports>
                                                                <port>7000</port>
                                                            </ports>
                                                        </tcp>
                                                    </wait>
                                                </run>
                                            </image>
                                            <image>
                                                <name>cassandra:${it.cassandra.version}</name>
                                                <alias>cassandra3</alias>
                                                <run>
                                                    <memory>${it.cassandra.memory}</memory>
                                                    <memorySwap>-1</memorySwap>
                                                    <env>
                                                        <LOCAL_JMX>no</LOCAL_JMX>
                                                        <CASSANDRA_SEEDS>$${docker.container.seed.ip}</CASSANDRA_SEEDS>
                                                        <JVM_OPTS>-Xmx${it.cassandra.heap} -Xms${it.cassandra.heap} -Xmn100M -Dcassandra.auto_bootstrap=false</JVM_OPTS>
                                                        <JVM_EXTRA_OPTS>-Dcom.sun.management.jmxremote.authenticate=false</JVM_EXTRA_OPTS>
                                                        <CASSANDRA_NUM_TOKENS>16</CASSANDRA_NUM_TOKENS>
                                                    </env>
                                                    <wait>
                                                        <time>120000</time>
                                                        <tcp>
                                                            <ports>
                                                                <port>7000</port>
                                                            </ports>
                                                        </tcp>
                                                    </wait>
                                                </run>
                                            </image>
                                            <image>
                                                <name>cassandra:${it.cassandra.version}</name>
                                                <alias>cassandra4</alias>
                                                <run>
                                                    <memory>${it.cassandra.memory}</memory>
                                                    <memorySwap>-1</memorySwap>
                                                    <env>
                                                        <LOCAL_JMX>no</LOCAL_JMX>
                                                        <CASSANDRA_SEEDS>$${docker.container.seed.ip}</CASSANDRA_SEEDS>
                                                        <JVM_OPTS>-Xmx${it.cassandra.heap} -Xms${it.cassandra.heap} -Xmn100M -Dcassandra.auto_bootstrap=false</JVM_OPTS>
                                                        <JVM_EXTRA_OPTS>-Dcom.sun.management.jmxremote.authenticate=false</JVM_EXTRA_OPTS>
                                                        <CASSANDRA_NUM_TOKENS>16</CASSANDRA_NUM_TOKENS>
                                                    </env>
                                                    <wait>
                                                        <time>120000</time>
                                                        <tcp>
                                                            <ports>
                                                                <port>9042</port>
                                                            </ports>
                                                        </tcp>
                                                        <exec>
                                                            <postStart>cqlsh -f /media/test/create_keyspaces.cql</postStart>
                                                        </exec>
                                                    </wait>
                                                    <volumes>
                                                        <bind>
                                                            <volume>src/test/resources:/media/test/:ro</volume>
                                                        </bind>
                                                    </volumes>
                                                </run>
                                            </image>
                                        </images>
                                    </configuration>
                                </execution>
                                <execution>
                                    <id>stop-it-cassandra</id>
                                    <phase>post-integration-test</phase>
                                    <goals>
                                        <goal>stop</goal>
                                    </goals>
                                </execution>
                            </executions>
                        </plugin>
                    </plugins>
                </pluginManagement>
            </build>
        </profile>
    </profiles>

    <reporting>
        <plugins>
            <plugin>
                <groupId>org.apache.maven.plugins</groupId>
                <artifactId>maven-jxr-plugin</artifactId>
                <version>${org.apache.maven.plugin.maven-jxr-plugin.version}</version>
            </plugin>
        </plugins>
    </reporting>

    <distributionManagement>
        <snapshotRepository>
            <id>ossrh</id>
            <url>https://oss.sonatype.org/content/repositories/snapshots/</url>
        </snapshotRepository>
        <repository>
            <id>ossrh</id>
            <url>https://oss.sonatype.org/service/local/staging/deploy/maven2/</url>
        </repository>
    </distributionManagement>

    <organization>
        <name>Ericsson AB</name>
        <url>http://www.ericsson.com</url>
    </organization>

    <developers>
        <developer>
            <name>Marcus Olsson</name>
            <email>marcus.olsson@ericsson.com</email>
            <organization>Ericsson AB</organization>
            <organizationUrl>http://www.ericsson.com</organizationUrl>
        </developer>
        <developer>
            <name>Per Otterström</name>
            <email>per.otterstrom@ericsson.com</email>
            <organization>Ericsson AB</organization>
            <organizationUrl>http://www.ericsson.com</organizationUrl>
        </developer>
    </developers>

    <scm>
        <url>https://github.com/ericsson/ecchronos</url>
        <connection>scm:git:git@github.com:ericsson/ecchronos.git</connection>
        <developerConnection>scm:git:git@github.com:ericsson/ecchronos.git</developerConnection>
      <tag>HEAD</tag>
  </scm>
</project><|MERGE_RESOLUTION|>--- conflicted
+++ resolved
@@ -20,11 +20,7 @@
 
     <groupId>com.ericsson.bss.cassandra.ecchronos</groupId>
     <artifactId>parent</artifactId>
-<<<<<<< HEAD
     <version>1.1.3-SNAPSHOT</version>
-=======
-    <version>1.0.8-SNAPSHOT</version>
->>>>>>> b6d39802
     <packaging>pom</packaging>
 
     <name>Ericsson Cassandra Chronos</name>
