<?xml version="1.0" encoding="UTF-8"?>
<!--

    Copyright 2018 Telefonaktiebolaget LM Ericsson

    Licensed under the Apache License, Version 2.0 (the "License");
    you may not use this file except in compliance with the License.
    You may obtain a copy of the License at
        http://www.apache.org/licenses/LICENSE-2.0

    Unless required by applicable law or agreed to in writing, software
    distributed under the License is distributed on an "AS IS" BASIS,
    WITHOUT WARRANTIES OR CONDITIONS OF ANY KIND, either express or implied.
    See the License for the specific language governing permissions and
    limitations under the License.

-->
<project xmlns="http://maven.apache.org/POM/4.0.0" xmlns:xsi="http://www.w3.org/2001/XMLSchema-instance" xsi:schemaLocation="http://maven.apache.org/POM/4.0.0 http://maven.apache.org/maven-v4_0_0.xsd">
    <modelVersion>4.0.0</modelVersion>

    <groupId>com.ericsson.bss.cassandra.ecchronos</groupId>
    <artifactId>parent</artifactId>
    <version>2.0.0-SNAPSHOT</version>
    <packaging>pom</packaging>

    <name>Ericsson Cassandra Chronos</name>
    <description>
        A distributed repair scheduler for Apache Cassandra.
    </description>
    <url>https://github.com/ericsson/ecchronos</url>

    <licenses>
        <license>
            <name>Apache License, Version 2.0</name>
            <url>https://www.apache.org/licenses/LICENSE-2.0.txt</url>
        </license>
    </licenses>

    <modules>
        <module>fm</module>
        <module>core</module>
        <module>core.osgi</module>
        <module>connection</module>
        <module>connection.impl</module>
        <module>fm.impl</module>
        <module>rest</module>
        <module>rest.osgi</module>
        <module>application</module>
        <module>ecchronos-binary</module>
        <module>karaf-feature</module>
        <module>osgi-integration</module>
        <module>standalone-integration</module>
    </modules>

    <properties>
        <bundle.symbolicName>${project.groupId}.${project.artifactId}</bundle.symbolicName>
        <bundle.namespace>${project.groupId}.${project.artifactId}</bundle.namespace>

        <!-- Dependency versions -->
        <io.netty.version>4.0.47.Final</io.netty.version>
        <io.dropwizard.metrics.version>3.2.2</io.dropwizard.metrics.version>
        <cassandra.driver.core.version>3.4.0</cassandra.driver.core.version>
        <joda-time.version>2.9.9</joda-time.version>
        <guava.version>18.0</guava.version>
        <slf4j.version>1.7.23</slf4j.version>
        <logback.version>1.2.3</logback.version>
        <cassandra.version>3.0.15</cassandra.version>
        <jetty.version>9.4.15.v20190215</jetty.version>
        <javax.ws.rs-api.version>2.1</javax.ws.rs-api.version>
        <jersey.version>2.27</jersey.version>
        <gson.version>2.8.5</gson.version>
        <osgi.version>1.3.0</osgi.version>
        <mockito.version>1.10.19</mockito.version>
        <assertj.version>3.11.1</assertj.version>
        <junit.version>4.12</junit.version>
        <org.apache.commons.io.version>1.3.2</org.apache.commons.io.version>

        <pax-exam.version>4.13.1</pax-exam.version>
        <pax-logging-logback.version>1.8.4</pax-logging-logback.version>
        <apache.karaf.version>4.2.3</apache.karaf.version>
        <org.apache.felix.scr.version>2.1.14</org.apache.felix.scr.version>
        <pax-url.version>2.4.7</pax-url.version>
        <javax.inject.version>1</javax.inject.version>
        <awaitility.version>3.0.0</awaitility.version>
        <jcip.version>1.0</jcip.version>

        <!-- Plugin versions -->
        <org.apache.maven.plugins.maven-compiler-plugin.version>3.8.0</org.apache.maven.plugins.maven-compiler-plugin.version>
        <org.apache.maven.plugins.maven-install-plugin.version>2.5.2</org.apache.maven.plugins.maven-install-plugin.version>
        <org.apache.maven.plugins.maven-surefire-plugin.version>2.22.1</org.apache.maven.plugins.maven-surefire-plugin.version>
        <org.apache.maven.plugins.maven-failsafe-plugin.version>2.22.1</org.apache.maven.plugins.maven-failsafe-plugin.version>
        <org.apache.maven.plugins.maven-assembly-plugin.version>3.1.0</org.apache.maven.plugins.maven-assembly-plugin.version>
        <org.apache.maven.plugins-maven-dependency-plugin.version>3.1.1</org.apache.maven.plugins-maven-dependency-plugin.version>
        <org.apache.maven.plugins-maven-pmd-plugin.version>3.11.0</org.apache.maven.plugins-maven-pmd-plugin.version>
        <org.apache.maven.plugins-maven-resources-plugin.version>3.1.0</org.apache.maven.plugins-maven-resources-plugin.version>
        <org.apache.maven.plugins-maven-dependency-plugin.version>3.1.1</org.apache.maven.plugins-maven-dependency-plugin.version>
        <org.apache.felix.maven-bundle-plugin.version>3.2.0</org.apache.felix.maven-bundle-plugin.version>
        <com.mycila.license-maven-plugin.version>3.0</com.mycila.license-maven-plugin.version>
        <io.fabric8.docker-maven-plugin.version>0.26.0</io.fabric8.docker-maven-plugin.version>
        <org.apache.servicemix.tooling.depends-maven-plugin.version>1.2</org.apache.servicemix.tooling.depends-maven-plugin.version>
        <org.apache.karaf.tooling.karaf-maven-plugin.version>3.0.3</org.apache.karaf.tooling.karaf-maven-plugin.version>
        <org.eluder.coveralls.coveralls-maven-plugin.version>4.3.0</org.eluder.coveralls.coveralls-maven-plugin.version>
<<<<<<< HEAD
        <org.codehaus.mojo.cobertura-maven-plugin.version>2.7</org.codehaus.mojo.cobertura-maven-plugin.version>
        <org.codehaus.mojo.exec-maven-plugin.version>1.6.0</org.codehaus.mojo.exec-maven-plugin.version>
        <org.codehaus.mojo.license-maven-plugin.version>1.19</org.codehaus.mojo.license-maven-plugin.version>
=======
        <org.jacoco.jacoco-maven-plugin.version>0.8.4</org.jacoco.jacoco-maven-plugin.version>
>>>>>>> f50b4753

        <org.apache.maven.plugins.maven-release-plugin.version>2.5.3</org.apache.maven.plugins.maven-release-plugin.version>
        <org.apache.maven.plugins.maven-deploy-plugin.version>2.8.2</org.apache.maven.plugins.maven-deploy-plugin.version>
        <org.apache.maven.plugins.maven-source-plugin.version>3.0.1</org.apache.maven.plugins.maven-source-plugin.version>
        <org.apache.maven.plugins.maven-javadoc-plugin.version>3.0.1</org.apache.maven.plugins.maven-javadoc-plugin.version>
        <org.apache.maven.plugins.maven-gpg-plugin.version>1.6</org.apache.maven.plugins.maven-gpg-plugin.version>

        <project.build.sourceEncoding>UTF-8</project.build.sourceEncoding>

        <skipTests>false</skipTests>
        <skipUTs>${skipTests}</skipUTs>

        <!-- Integration tests -->
        <it.cassandra.memory>1073741824</it.cassandra.memory>
        <it.cassandra.heap>256M</it.cassandra.heap>
        <it.cassandra.version>3.0</it.cassandra.version>
    </properties>

    <dependencyManagement>
        <dependencies>
            <!-- Netty -->
            <dependency>
                <groupId>io.netty</groupId>
                <artifactId>netty-common</artifactId>
                <version>${io.netty.version}</version>
            </dependency>

            <dependency>
                <groupId>io.netty</groupId>
                <artifactId>netty-transport</artifactId>
                <version>${io.netty.version}</version>
            </dependency>

            <dependency>
                <groupId>io.netty</groupId>
                <artifactId>netty-buffer</artifactId>
                <version>${io.netty.version}</version>
            </dependency>

            <dependency>
                <groupId>io.netty</groupId>
                <artifactId>netty-handler</artifactId>
                <version>${io.netty.version}</version>
            </dependency>

            <dependency>
                <groupId>io.netty</groupId>
                <artifactId>netty-codec</artifactId>
                <version>${io.netty.version}</version>
            </dependency>

            <!-- Metrics -->
            <dependency>
                <groupId>io.dropwizard.metrics</groupId>
                <artifactId>metrics-core</artifactId>
                <version>${io.dropwizard.metrics.version}</version>
            </dependency>

            <!-- Cassandra Driver -->
            <dependency>
                <groupId>com.datastax.cassandra</groupId>
                <artifactId>cassandra-driver-core</artifactId>
                <version>${cassandra.driver.core.version}</version>
            </dependency>

            <dependency>
                <groupId>joda-time</groupId>
                <artifactId>joda-time</artifactId>
                <version>${joda-time.version}</version>
            </dependency>

            <dependency>
                <groupId>com.google.guava</groupId>
                <artifactId>guava</artifactId>
                <version>${guava.version}</version>
            </dependency>

            <dependency>
                <groupId>org.slf4j</groupId>
                <artifactId>slf4j-api</artifactId>
                <version>${slf4j.version}</version>
            </dependency>

            <dependency>
                <groupId>ch.qos.logback</groupId>
                <artifactId>logback-classic</artifactId>
                <version>${logback.version}</version>
            </dependency>

            <dependency>
                <groupId>ch.qos.logback</groupId>
                <artifactId>logback-core</artifactId>
                <version>${logback.version}</version>
            </dependency>

            <dependency>
                <groupId>org.apache.cassandra</groupId>
                <artifactId>cassandra-all</artifactId>
                <version>${cassandra.version}</version>
                <scope>test</scope>
            </dependency>

            <!-- REST -->
            <dependency>
                <groupId>javax.ws.rs</groupId>
                <artifactId>javax.ws.rs-api</artifactId>
                <version>${javax.ws.rs-api.version}</version>
            </dependency>

            <dependency>
                <groupId>javax.inject</groupId>
                <artifactId>javax.inject</artifactId>
                <version>${javax.inject.version}</version>
            </dependency>

            <dependency>
                <groupId>org.eclipse.jetty</groupId>
                <artifactId>jetty-server</artifactId>
                <version>${jetty.version}</version>
            </dependency>

            <dependency>
                <groupId>org.eclipse.jetty</groupId>
                <artifactId>jetty-servlet</artifactId>
                <version>${jetty.version}</version>
            </dependency>

            <dependency>
                <groupId>org.glassfish.jersey.core</groupId>
                <artifactId>jersey-server</artifactId>
                <version>${jersey.version}</version>
            </dependency>

            <dependency>
                <groupId>org.glassfish.jersey.containers</groupId>
                <artifactId>jersey-container-servlet-core</artifactId>
                <version>${jersey.version}</version>
            </dependency>

            <dependency>
                <groupId>org.glassfish.jersey.inject</groupId>
                <artifactId>jersey-hk2</artifactId>
                <version>${jersey.version}</version>
            </dependency>

            <dependency>
                <groupId>com.google.code.gson</groupId>
                <artifactId>gson</artifactId>
                <version>${gson.version}</version>
            </dependency>

            <!-- OSGi -->
            <dependency>
                <groupId>org.osgi</groupId>
                <artifactId>org.osgi.service.component.annotations</artifactId>
                <version>${osgi.version}</version>
                <scope>provided</scope>
            </dependency>

            <dependency>
                <groupId>org.osgi</groupId>
                <artifactId>org.osgi.service.metatype.annotations</artifactId>
                <version>${osgi.version}</version>
                <scope>provided</scope>
            </dependency>

            <!-- test -->
            <dependency>
                <groupId>org.mockito</groupId>
                <artifactId>mockito-all</artifactId>
                <version>${mockito.version}</version>
                <scope>test</scope>
            </dependency>

            <dependency>
                <groupId>org.assertj</groupId>
                <artifactId>assertj-core</artifactId>
                <version>${assertj.version}</version>
                <scope>test</scope>
            </dependency>

            <dependency>
                <groupId>junit</groupId>
                <artifactId>junit</artifactId>
                <version>${junit.version}</version>
                <scope>test</scope>
            </dependency>

            <dependency>
                <groupId>commons-io</groupId>
                <artifactId>commons-io</artifactId>
                <version>${org.apache.commons.io.version}</version>
                <scope>test</scope>
            </dependency>

            <!-- Pax exam -->
            <dependency>
                <groupId>org.ops4j.pax.exam</groupId>
                <artifactId>pax-exam-container-karaf</artifactId>
                <version>${pax-exam.version}</version>
                <scope>test</scope>
            </dependency>

            <dependency>
                <groupId>org.ops4j.pax.exam</groupId>
                <artifactId>pax-exam-cm</artifactId>
                <version>${pax-exam.version}</version>
                <scope>test</scope>
            </dependency>

            <dependency>
                <groupId>org.ops4j.pax.exam</groupId>
                <artifactId>pax-exam-junit4</artifactId>
                <version>${pax-exam.version}</version>
                <scope>test</scope>
            </dependency>

            <dependency>
                <groupId>org.apache.karaf</groupId>
                <artifactId>apache-karaf</artifactId>
                <version>${apache.karaf.version}</version>
                <scope>test</scope>
                <type>zip</type>
            </dependency>

            <dependency>
                <groupId>org.apache.karaf.features</groupId>
                <artifactId>standard</artifactId>
                <version>${apache.karaf.version}</version>
                <scope>test</scope>
                <classifier>features</classifier>
                <type>xml</type>
            </dependency>

            <dependency>
                <groupId>org.apache.felix</groupId>
                <artifactId>org.apache.felix.scr</artifactId>
                <version>${org.apache.felix.scr.version}</version>
                <scope>test</scope>
            </dependency>

            <dependency>
                <groupId>javax.inject</groupId>
                <artifactId>javax.inject</artifactId>
                <version>${javax.inject.version}</version>
                <scope>test</scope>
            </dependency>

            <dependency>
                <groupId>org.awaitility</groupId>
                <artifactId>awaitility</artifactId>
                <version>${awaitility.version}</version>
                <scope>test</scope>
            </dependency>

            <dependency>
                <groupId>net.jcip</groupId>
                <artifactId>jcip-annotations</artifactId>
                <version>${jcip.version}</version>
                <scope>test</scope>
            </dependency>
        </dependencies>
    </dependencyManagement>

    <build>
        <pluginManagement>
            <plugins>
                <plugin>
                    <artifactId>maven-pmd-plugin</artifactId>
                    <version>${org.apache.maven.plugins-maven-pmd-plugin.version}</version>
                    <configuration>
                        <rulesets>
                            <ruleset>${session.executionRootDirectory}/pmd-rules.xml</ruleset>
                        </rulesets>
                    </configuration>
                </plugin>

                <plugin>
<<<<<<< HEAD
                    <groupId>org.codehaus.mojo</groupId>
                    <artifactId>cobertura-maven-plugin</artifactId>
                    <version>${org.codehaus.mojo.cobertura-maven-plugin.version}</version>
                    <configuration>
                        <format>xml</format>
                        <maxmem>256m</maxmem>
                        <aggregate>true</aggregate>
                    </configuration>
                </plugin>

                <plugin>
                    <groupId>org.codehaus.mojo</groupId>
                    <artifactId>license-maven-plugin</artifactId>
                    <version>${org.codehaus.mojo.license-maven-plugin.version}</version>
                </plugin>

                <plugin>
=======
>>>>>>> f50b4753
                    <groupId>org.eluder.coveralls</groupId>
                    <artifactId>coveralls-maven-plugin</artifactId>
                    <version>${org.eluder.coveralls.coveralls-maven-plugin.version}</version>
                </plugin>

                <plugin>
                    <artifactId>maven-surefire-plugin</artifactId>
                    <version>${org.apache.maven.plugins.maven-surefire-plugin.version}</version>
                    <configuration>
                        <skipTests>${skipUTs}</skipTests>
                    </configuration>
                </plugin>

                <plugin>
                    <artifactId>maven-failsafe-plugin</artifactId>
                    <version>${org.apache.maven.plugins.maven-failsafe-plugin.version}</version>
                </plugin>

                <plugin>
                    <artifactId>maven-compiler-plugin</artifactId>
                    <version>${org.apache.maven.plugins.maven-compiler-plugin.version}</version>
                    <configuration>
                        <source>1.8</source>
                        <target>1.8</target>
                    </configuration>
                </plugin>

                <plugin>
                    <artifactId>maven-install-plugin</artifactId>
                    <version>${org.apache.maven.plugins.maven-install-plugin.version}</version>
                </plugin>

                <plugin>
                    <artifactId>maven-assembly-plugin</artifactId>
                    <version>${org.apache.maven.plugins.maven-assembly-plugin.version}</version>
                    <configuration>
                        <skipAssembly>true</skipAssembly>
                    </configuration>
                </plugin>

                <plugin>
                    <groupId>org.apache.maven.plugins</groupId>
                    <artifactId>maven-dependency-plugin</artifactId>
                    <version>${org.apache.maven.plugins-maven-dependency-plugin.version}</version>
                </plugin>

                <plugin>
                    <groupId>org.apache.karaf.tooling</groupId>
                    <artifactId>karaf-maven-plugin</artifactId>
                    <version>${org.apache.karaf.tooling.karaf-maven-plugin.version}</version>
                </plugin>

                <plugin>
                    <groupId>org.apache.felix</groupId>
                    <artifactId>maven-bundle-plugin</artifactId>
                    <version>${org.apache.felix.maven-bundle-plugin.version}</version>
                </plugin>

                <plugin>
                    <groupId>io.fabric8</groupId>
                    <artifactId>docker-maven-plugin</artifactId>
                    <version>${io.fabric8.docker-maven-plugin.version}</version>
                </plugin>

                <plugin>
                    <groupId>org.apache.servicemix.tooling</groupId>
                    <artifactId>depends-maven-plugin</artifactId>
                    <version>${org.apache.servicemix.tooling.depends-maven-plugin.version}</version>
                </plugin>

                <plugin>
                    <groupId>com.mycila</groupId>
                    <artifactId>license-maven-plugin</artifactId>
                    <version>${com.mycila.license-maven-plugin.version}</version>
                    <configuration>
                        <inlineHeader><![CDATA[
Copyright YEAR Telefonaktiebolaget LM Ericsson

Licensed under the Apache License, Version 2.0 (the "License");
you may not use this file except in compliance with the License.
You may obtain a copy of the License at
    http://www.apache.org/licenses/LICENSE-2.0

Unless required by applicable law or agreed to in writing, software
distributed under the License is distributed on an "AS IS" BASIS,
WITHOUT WARRANTIES OR CONDITIONS OF ANY KIND, either express or implied.
See the License for the specific language governing permissions and
limitations under the License.
]]>
                        </inlineHeader>
                        <mapping>
                            <java>SLASHSTAR_STYLE</java>
                            <cfg>SCRIPT_STYLE</cfg>
                        </mapping>
                        <strictCheck>true</strictCheck>
                        <failIfUnknown>true</failIfUnknown>
                        <headerSections>
                            <headerSection>
                                <key>YEAR</key>
                                <defaultValue>2019</defaultValue>
                                <ensureMatch>[0-9-]+</ensureMatch>
                            </headerSection>
                        </headerSections>
                        <excludes>
                            <exclude>src/test/resources/cassandra.yaml</exclude>
                            <exclude>src/test/resources/cassandra-rackdc.properties</exclude>
                            <exclude>**/*.cql</exclude>
                            <exclude>**/*.txt</exclude>
                            <exclude>**/pom.xml.tag</exclude>
                            <exclude>**/pom.xml.releaseBackup</exclude>
                            <exclude>release.properties</exclude>
                            <exclude>**/*.feature</exclude>
                            <exclude>**/*.pyc</exclude>
                        </excludes>
                    </configuration>
                </plugin>

                <plugin>
                    <artifactId>maven-release-plugin</artifactId>
                    <version>${org.apache.maven.plugins.maven-release-plugin.version}</version>
                    <configuration>
                        <useReleaseProfile>false</useReleaseProfile>
                        <releaseProfiles>release</releaseProfiles>
                        <goals>deploy</goals>
                    </configuration>
                </plugin>

                <plugin>
                    <artifactId>maven-deploy-plugin</artifactId>
                    <version>${org.apache.maven.plugins.maven-deploy-plugin.version}</version>
                </plugin>

                <plugin>
                    <artifactId>maven-source-plugin</artifactId>
                    <version>${org.apache.maven.plugins.maven-source-plugin.version}</version>
                </plugin>

                <plugin>
                    <artifactId>maven-javadoc-plugin</artifactId>
                    <version>${org.apache.maven.plugins.maven-javadoc-plugin.version}</version>
                </plugin>

                <plugin>
                    <artifactId>maven-gpg-plugin</artifactId>
                    <version>${org.apache.maven.plugins.maven-gpg-plugin.version}</version>
                </plugin>

                <plugin>
                    <artifactId>maven-dependency-plugin</artifactId>
                    <version>${org.apache.maven.plugins-maven-dependency-plugin.version}</version>
                </plugin>

                <plugin>
                    <artifactId>maven-resources-plugin</artifactId>
                    <version>${org.apache.maven.plugins-maven-resources-plugin.version}</version>
                </plugin>

                <plugin>
                    <groupId>org.codehaus.mojo</groupId>
                    <artifactId>exec-maven-plugin</artifactId>
                    <version>${org.codehaus.mojo.exec-maven-plugin.version}</version>
                </plugin>
            </plugins>
        </pluginManagement>

        <plugins>
            <plugin>
                <groupId>org.apache.felix</groupId>
                <artifactId>maven-bundle-plugin</artifactId>
                <extensions>true</extensions>
            </plugin>

            <plugin>
                <groupId>org.jacoco</groupId>
                <artifactId>jacoco-maven-plugin</artifactId>
                <version>${org.jacoco.jacoco-maven-plugin.version}</version>
                <executions>
                    <execution>
                        <id>prepare-agent</id>
                        <goals>
                            <goal>prepare-agent</goal>
                        </goals>
                    </execution>
                </executions>
            </plugin>

            <plugin>
                <artifactId>maven-compiler-plugin</artifactId>
            </plugin>
        </plugins>
    </build>

    <profiles>
        <profile>
            <id>release</id>
            <activation>
                <activeByDefault>false</activeByDefault>
            </activation>
            <build>
                <plugins>
                    <plugin>
                        <artifactId>maven-source-plugin</artifactId>
                        <executions>
                            <execution>
                                <id>attach-sources</id>
                                <phase>package</phase>
                                <goals>
                                    <goal>jar-no-fork</goal>
                                </goals>
                            </execution>
                        </executions>
                    </plugin>

                    <plugin>
                        <artifactId>maven-javadoc-plugin</artifactId>
                        <executions>
                            <execution>
                                <id>attach-javadocs</id>
                                <phase>package</phase>
                                <goals>
                                    <goal>jar</goal>
                                </goals>
                                <configuration>
                                    <quiet>true</quiet>
                                </configuration>
                            </execution>
                        </executions>
                    </plugin>

                    <plugin>
                        <artifactId>maven-gpg-plugin</artifactId>
                        <executions>
                            <execution>
                                <id>sign-artifacts</id>
                                <phase>verify</phase>
                                <goals>
                                    <goal>sign</goal>
                                </goals>
                            </execution>
                        </executions>
                    </plugin>
                </plugins>
            </build>
        </profile>

        <profile>
            <id>docker-integration-test</id>
            <build>
                <pluginManagement>
                    <plugins>
                        <plugin>
                            <artifactId>maven-failsafe-plugin</artifactId>
                            <configuration>
                                <systemPropertyVariables>
                                    <it-cassandra.ip>${docker.container.seed.ip}</it-cassandra.ip>
                                    <it-cassandra.jmx.port>7199</it-cassandra.jmx.port>
                                    <it-cassandra.native.port>9042</it-cassandra.native.port>
                                </systemPropertyVariables>
                            </configuration>
                        </plugin>

                        <!-- Docker -->
                        <plugin>
                            <groupId>io.fabric8</groupId>
                            <artifactId>docker-maven-plugin</artifactId>
                            <executions>
                                <execution>
                                    <id>start-it-cassandra</id>
                                    <phase>pre-integration-test</phase>
                                    <goals>
                                        <goal>start</goal>
                                    </goals>
                                    <configuration>
                                        <images>
                                            <image>
                                                <name>cassandra:${it.cassandra.version}</name>
                                                <alias>cassandra1</alias>
                                                <run>
                                                    <memory>${it.cassandra.memory}</memory>
                                                    <memorySwap>-1</memorySwap>
                                                    <env>
                                                        <LOCAL_JMX>no</LOCAL_JMX>
                                                        <JVM_OPTS>-Xmx${it.cassandra.heap} -Xms${it.cassandra.heap} -Xmn100M</JVM_OPTS>
                                                        <JVM_EXTRA_OPTS>-Dcom.sun.management.jmxremote.authenticate=false</JVM_EXTRA_OPTS>
                                                        <CASSANDRA_NUM_TOKENS>16</CASSANDRA_NUM_TOKENS>
                                                    </env>
                                                    <exposedPropertyKey>seed</exposedPropertyKey>
                                                    <wait>
                                                        <time>60000</time>
                                                        <tcp>
                                                            <ports>
                                                                <port>9042</port>
                                                            </ports>
                                                        </tcp>
                                                    </wait>
                                                </run>
                                            </image>
                                            <image>
                                                <name>cassandra:${it.cassandra.version}</name>
                                                <alias>cassandra2</alias>
                                                <run>
                                                    <memory>${it.cassandra.memory}</memory>
                                                    <memorySwap>-1</memorySwap>
                                                    <env>
                                                        <LOCAL_JMX>no</LOCAL_JMX>
                                                        <HOSTNAME>$HOSTNAME</HOSTNAME>
                                                        <CASSANDRA_SEEDS>$${docker.container.seed.ip}</CASSANDRA_SEEDS>
                                                        <JVM_OPTS>-Xmx${it.cassandra.heap} -Xms${it.cassandra.heap} -Xmn100M -Dcassandra.auto_bootstrap=false</JVM_OPTS>
                                                        <JVM_EXTRA_OPTS>-Dcom.sun.management.jmxremote.authenticate=false</JVM_EXTRA_OPTS>
                                                        <CASSANDRA_NUM_TOKENS>16</CASSANDRA_NUM_TOKENS>
                                                    </env>
                                                    <wait>
                                                        <time>120000</time>
                                                        <tcp>
                                                            <ports>
                                                                <port>9042</port>
                                                            </ports>
                                                        </tcp>
                                                    </wait>
                                                </run>
                                            </image>
                                            <image>
                                                <name>cassandra:${it.cassandra.version}</name>
                                                <alias>cassandra3</alias>
                                                <run>
                                                    <memory>${it.cassandra.memory}</memory>
                                                    <memorySwap>-1</memorySwap>
                                                    <env>
                                                        <LOCAL_JMX>no</LOCAL_JMX>
                                                        <CASSANDRA_SEEDS>$${docker.container.seed.ip}</CASSANDRA_SEEDS>
                                                        <JVM_OPTS>-Xmx${it.cassandra.heap} -Xms${it.cassandra.heap} -Xmn100M -Dcassandra.auto_bootstrap=false</JVM_OPTS>
                                                        <JVM_EXTRA_OPTS>-Dcom.sun.management.jmxremote.authenticate=false</JVM_EXTRA_OPTS>
                                                        <CASSANDRA_NUM_TOKENS>16</CASSANDRA_NUM_TOKENS>
                                                    </env>
                                                    <wait>
                                                        <time>120000</time>
                                                        <tcp>
                                                            <ports>
                                                                <port>9042</port>
                                                            </ports>
                                                        </tcp>
                                                    </wait>
                                                </run>
                                            </image>
                                            <image>
                                                <name>cassandra:${it.cassandra.version}</name>
                                                <alias>cassandra4</alias>
                                                <run>
                                                    <memory>${it.cassandra.memory}</memory>
                                                    <memorySwap>-1</memorySwap>
                                                    <env>
                                                        <LOCAL_JMX>no</LOCAL_JMX>
                                                        <CASSANDRA_SEEDS>$${docker.container.seed.ip}</CASSANDRA_SEEDS>
                                                        <JVM_OPTS>-Xmx${it.cassandra.heap} -Xms${it.cassandra.heap} -Xmn100M -Dcassandra.auto_bootstrap=false</JVM_OPTS>
                                                        <JVM_EXTRA_OPTS>-Dcom.sun.management.jmxremote.authenticate=false</JVM_EXTRA_OPTS>
                                                        <CASSANDRA_NUM_TOKENS>16</CASSANDRA_NUM_TOKENS>
                                                    </env>
                                                    <wait>
                                                        <time>120000</time>
                                                        <tcp>
                                                            <ports>
                                                                <port>9042</port>
                                                            </ports>
                                                        </tcp>
                                                        <exec>
                                                            <postStart>cqlsh -f /media/test/create_keyspaces.cql</postStart>
                                                        </exec>
                                                    </wait>
                                                    <volumes>
                                                        <bind>
                                                            <volume>src/test/resources:/media/test/:ro</volume>
                                                        </bind>
                                                    </volumes>
                                                </run>
                                            </image>
                                        </images>
                                    </configuration>
                                </execution>
                                <execution>
                                    <id>stop-it-cassandra</id>
                                    <phase>post-integration-test</phase>
                                    <goals>
                                        <goal>stop</goal>
                                    </goals>
                                </execution>
                            </executions>
                        </plugin>
                    </plugins>
                </pluginManagement>
            </build>
        </profile>
    </profiles>

    <distributionManagement>
        <snapshotRepository>
            <id>ossrh</id>
            <url>https://oss.sonatype.org/content/repositories/snapshots/</url>
        </snapshotRepository>
        <repository>
            <id>ossrh</id>
            <url>https://oss.sonatype.org/service/local/staging/deploy/maven2/</url>
        </repository>
    </distributionManagement>

    <organization>
        <name>Ericsson AB</name>
        <url>http://www.ericsson.com</url>
    </organization>

    <developers>
        <developer>
            <name>Marcus Olsson</name>
            <email>marcus.olsson@ericsson.com</email>
            <organization>Ericsson AB</organization>
            <organizationUrl>http://www.ericsson.com</organizationUrl>
        </developer>
        <developer>
            <name>Per Otterström</name>
            <email>per.otterstrom@ericsson.com</email>
            <organization>Ericsson AB</organization>
            <organizationUrl>http://www.ericsson.com</organizationUrl>
        </developer>
    </developers>

    <scm>
        <url>https://github.com/ericsson/ecchronos</url>
        <connection>scm:git:git@github.com:ericsson/ecchronos.git</connection>
        <developerConnection>scm:git:git@github.com:ericsson/ecchronos.git</developerConnection>
      <tag>HEAD</tag>
  </scm>
</project><|MERGE_RESOLUTION|>--- conflicted
+++ resolved
@@ -100,13 +100,9 @@
         <org.apache.servicemix.tooling.depends-maven-plugin.version>1.2</org.apache.servicemix.tooling.depends-maven-plugin.version>
         <org.apache.karaf.tooling.karaf-maven-plugin.version>3.0.3</org.apache.karaf.tooling.karaf-maven-plugin.version>
         <org.eluder.coveralls.coveralls-maven-plugin.version>4.3.0</org.eluder.coveralls.coveralls-maven-plugin.version>
-<<<<<<< HEAD
-        <org.codehaus.mojo.cobertura-maven-plugin.version>2.7</org.codehaus.mojo.cobertura-maven-plugin.version>
+        <org.jacoco.jacoco-maven-plugin.version>0.8.4</org.jacoco.jacoco-maven-plugin.version>
         <org.codehaus.mojo.exec-maven-plugin.version>1.6.0</org.codehaus.mojo.exec-maven-plugin.version>
         <org.codehaus.mojo.license-maven-plugin.version>1.19</org.codehaus.mojo.license-maven-plugin.version>
-=======
-        <org.jacoco.jacoco-maven-plugin.version>0.8.4</org.jacoco.jacoco-maven-plugin.version>
->>>>>>> f50b4753
 
         <org.apache.maven.plugins.maven-release-plugin.version>2.5.3</org.apache.maven.plugins.maven-release-plugin.version>
         <org.apache.maven.plugins.maven-deploy-plugin.version>2.8.2</org.apache.maven.plugins.maven-deploy-plugin.version>
@@ -385,26 +381,12 @@
                 </plugin>
 
                 <plugin>
-<<<<<<< HEAD
-                    <groupId>org.codehaus.mojo</groupId>
-                    <artifactId>cobertura-maven-plugin</artifactId>
-                    <version>${org.codehaus.mojo.cobertura-maven-plugin.version}</version>
-                    <configuration>
-                        <format>xml</format>
-                        <maxmem>256m</maxmem>
-                        <aggregate>true</aggregate>
-                    </configuration>
-                </plugin>
-
-                <plugin>
                     <groupId>org.codehaus.mojo</groupId>
                     <artifactId>license-maven-plugin</artifactId>
                     <version>${org.codehaus.mojo.license-maven-plugin.version}</version>
                 </plugin>
 
                 <plugin>
-=======
->>>>>>> f50b4753
                     <groupId>org.eluder.coveralls</groupId>
                     <artifactId>coveralls-maven-plugin</artifactId>
                     <version>${org.eluder.coveralls.coveralls-maven-plugin.version}</version>
