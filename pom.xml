<?xml version="1.0" encoding="UTF-8"?>
<!--

    Copyright 2018 Telefonaktiebolaget LM Ericsson

    Licensed under the Apache License, Version 2.0 (the "License");
    you may not use this file except in compliance with the License.
    You may obtain a copy of the License at
        http://www.apache.org/licenses/LICENSE-2.0

    Unless required by applicable law or agreed to in writing, software
    distributed under the License is distributed on an "AS IS" BASIS,
    WITHOUT WARRANTIES OR CONDITIONS OF ANY KIND, either express or implied.
    See the License for the specific language governing permissions and
    limitations under the License.

-->
<project xmlns="http://maven.apache.org/POM/4.0.0" xmlns:xsi="http://www.w3.org/2001/XMLSchema-instance" xsi:schemaLocation="http://maven.apache.org/POM/4.0.0 http://maven.apache.org/maven-v4_0_0.xsd">
    <modelVersion>4.0.0</modelVersion>

    <groupId>com.ericsson.bss.cassandra.ecchronos</groupId>
    <artifactId>parent</artifactId>
<<<<<<< HEAD
    <version>1.1.1-SNAPSHOT</version>
=======
    <version>1.0.6-SNAPSHOT</version>
>>>>>>> 4740ccbe
    <packaging>pom</packaging>

    <name>Ericsson Cassandra Chronos</name>
    <description>
        A distributed repair scheduler for Apache Cassandra.
    </description>
    <url>https://github.com/ericsson/ecchronos</url>

    <licenses>
        <license>
            <name>Apache License, Version 2.0</name>
            <url>https://www.apache.org/licenses/LICENSE-2.0.txt</url>
        </license>
    </licenses>

    <modules>
        <module>fm</module>
        <module>core</module>
        <module>core.osgi</module>
        <module>connection</module>
        <module>connection.impl</module>
        <module>fm.impl</module>
        <module>application</module>
        <module>ecchronos-binary</module>
        <module>karaf-feature</module>
        <module>osgi-integration</module>
        <module>standalone-integration</module>
    </modules>

    <properties>
        <bundle.symbolicName>${project.groupId}.${project.artifactId}</bundle.symbolicName>
        <bundle.namespace>${project.groupId}.${project.artifactId}</bundle.namespace>

        <!-- Dependency versions -->
        <io.netty.version>4.0.47.Final</io.netty.version>
        <io.dropwizard.metrics.version>3.2.2</io.dropwizard.metrics.version>
        <cassandra.driver.core.version>3.4.0</cassandra.driver.core.version>
        <joda-time.version>2.9.9</joda-time.version>
        <guava.version>18.0</guava.version>
        <slf4j.version>1.7.23</slf4j.version>
        <logback.version>1.2.3</logback.version>
        <cassandra.version>3.0.15</cassandra.version>
        <osgi.version>1.3.0</osgi.version>
        <mockito.version>1.10.19</mockito.version>
        <assertj.version>3.11.1</assertj.version>
        <junit.version>4.12</junit.version>
        <org.apache.commons.io.version>1.3.2</org.apache.commons.io.version>

        <pax-exam.version>4.13.1</pax-exam.version>
        <pax-logging-logback.version>1.8.4</pax-logging-logback.version>
        <apache.karaf.version>4.1.4</apache.karaf.version>
        <org.apache.felix.scr.version>2.1.14</org.apache.felix.scr.version>
        <pax-url.version>2.4.7</pax-url.version>
        <javax.inject.version>1</javax.inject.version>
        <awaitility.version>3.0.0</awaitility.version>
        <jcip.version>1.0</jcip.version>
<<<<<<< HEAD
        <junitparams.version>1.1.1</junitparams.version>
=======
        <equalsverifier.version>3.1.10</equalsverifier.version>
>>>>>>> 4740ccbe

        <!-- Plugin versions -->
        <org.apache.maven.plugins.maven-compiler-plugin.version>3.8.0</org.apache.maven.plugins.maven-compiler-plugin.version>
        <org.apache.maven.plugins.maven-install-plugin.version>2.5.2</org.apache.maven.plugins.maven-install-plugin.version>
        <org.apache.maven.plugins.maven-surefire-plugin.version>2.22.1</org.apache.maven.plugins.maven-surefire-plugin.version>
        <org.apache.maven.plugins.maven-failsafe-plugin.version>2.22.1</org.apache.maven.plugins.maven-failsafe-plugin.version>
        <org.apache.maven.plugins.maven-assembly-plugin.version>3.1.0</org.apache.maven.plugins.maven-assembly-plugin.version>
        <org.apache.maven.plugins-maven-dependency-plugin.version>3.1.1</org.apache.maven.plugins-maven-dependency-plugin.version>
        <org.apache.maven.plugins-maven-pmd-plugin.version>3.11.0</org.apache.maven.plugins-maven-pmd-plugin.version>
        <org.apache.felix.maven-bundle-plugin.version>3.2.0</org.apache.felix.maven-bundle-plugin.version>
        <com.mycila.license-maven-plugin.version>3.0</com.mycila.license-maven-plugin.version>
        <io.fabric8.docker-maven-plugin.version>0.26.0</io.fabric8.docker-maven-plugin.version>
        <org.apache.servicemix.tooling.depends-maven-plugin.version>1.2</org.apache.servicemix.tooling.depends-maven-plugin.version>
        <org.apache.karaf.tooling.karaf-maven-plugin.version>3.0.3</org.apache.karaf.tooling.karaf-maven-plugin.version>
        <org.eluder.coveralls.coveralls-maven-plugin.version>4.3.0</org.eluder.coveralls.coveralls-maven-plugin.version>
        <org.jacoco.jacoco-maven-plugin.version>0.8.4</org.jacoco.jacoco-maven-plugin.version>

        <org.apache.maven.plugins.maven-release-plugin.version>2.5.3</org.apache.maven.plugins.maven-release-plugin.version>
        <org.apache.maven.plugins.maven-deploy-plugin.version>2.8.2</org.apache.maven.plugins.maven-deploy-plugin.version>
        <org.apache.maven.plugins.maven-source-plugin.version>3.0.1</org.apache.maven.plugins.maven-source-plugin.version>
        <org.apache.maven.plugins.maven-javadoc-plugin.version>3.0.1</org.apache.maven.plugins.maven-javadoc-plugin.version>
        <org.apache.maven.plugins.maven-gpg-plugin.version>1.6</org.apache.maven.plugins.maven-gpg-plugin.version>

        <project.build.sourceEncoding>UTF-8</project.build.sourceEncoding>

        <skipTests>false</skipTests>
        <skipUTs>${skipTests}</skipUTs>

        <!-- Integration tests -->
        <it.cassandra.memory>1073741824</it.cassandra.memory>
        <it.cassandra.heap>256M</it.cassandra.heap>
        <it.cassandra.version>3.0</it.cassandra.version>
    </properties>

    <dependencyManagement>
        <dependencies>
            <!-- Netty -->
            <dependency>
                <groupId>io.netty</groupId>
                <artifactId>netty-common</artifactId>
                <version>${io.netty.version}</version>
            </dependency>

            <dependency>
                <groupId>io.netty</groupId>
                <artifactId>netty-transport</artifactId>
                <version>${io.netty.version}</version>
            </dependency>

            <dependency>
                <groupId>io.netty</groupId>
                <artifactId>netty-buffer</artifactId>
                <version>${io.netty.version}</version>
            </dependency>

            <dependency>
                <groupId>io.netty</groupId>
                <artifactId>netty-handler</artifactId>
                <version>${io.netty.version}</version>
            </dependency>

            <dependency>
                <groupId>io.netty</groupId>
                <artifactId>netty-codec</artifactId>
                <version>${io.netty.version}</version>
            </dependency>

            <!-- Metrics -->
            <dependency>
                <groupId>io.dropwizard.metrics</groupId>
                <artifactId>metrics-core</artifactId>
                <version>${io.dropwizard.metrics.version}</version>
            </dependency>

            <!-- Cassandra Driver -->
            <dependency>
                <groupId>com.datastax.cassandra</groupId>
                <artifactId>cassandra-driver-core</artifactId>
                <version>${cassandra.driver.core.version}</version>
            </dependency>

            <dependency>
                <groupId>joda-time</groupId>
                <artifactId>joda-time</artifactId>
                <version>${joda-time.version}</version>
            </dependency>

            <dependency>
                <groupId>com.google.guava</groupId>
                <artifactId>guava</artifactId>
                <version>${guava.version}</version>
            </dependency>

            <dependency>
                <groupId>org.slf4j</groupId>
                <artifactId>slf4j-api</artifactId>
                <version>${slf4j.version}</version>
            </dependency>

            <dependency>
                <groupId>ch.qos.logback</groupId>
                <artifactId>logback-classic</artifactId>
                <version>${logback.version}</version>
            </dependency>

            <dependency>
                <groupId>ch.qos.logback</groupId>
                <artifactId>logback-core</artifactId>
                <version>${logback.version}</version>
            </dependency>

            <dependency>
                <groupId>org.apache.cassandra</groupId>
                <artifactId>cassandra-all</artifactId>
                <version>${cassandra.version}</version>
                <scope>test</scope>
            </dependency>

            <!-- OSGi -->
            <dependency>
                <groupId>org.osgi</groupId>
                <artifactId>org.osgi.service.component.annotations</artifactId>
                <version>${osgi.version}</version>
                <scope>provided</scope>
            </dependency>

            <dependency>
                <groupId>org.osgi</groupId>
                <artifactId>org.osgi.service.metatype.annotations</artifactId>
                <version>${osgi.version}</version>
                <scope>provided</scope>
            </dependency>

            <!-- test -->
            <dependency>
                <groupId>org.mockito</groupId>
                <artifactId>mockito-all</artifactId>
                <version>${mockito.version}</version>
                <scope>test</scope>
            </dependency>

            <dependency>
                <groupId>org.assertj</groupId>
                <artifactId>assertj-core</artifactId>
                <version>${assertj.version}</version>
                <scope>test</scope>
            </dependency>

            <dependency>
                <groupId>junit</groupId>
                <artifactId>junit</artifactId>
                <version>${junit.version}</version>
                <scope>test</scope>
            </dependency>

            <dependency>
                <groupId>commons-io</groupId>
                <artifactId>commons-io</artifactId>
                <version>${org.apache.commons.io.version}</version>
                <scope>test</scope>
            </dependency>

            <!-- Pax exam -->
            <dependency>
                <groupId>org.ops4j.pax.exam</groupId>
                <artifactId>pax-exam-container-karaf</artifactId>
                <version>${pax-exam.version}</version>
                <scope>test</scope>
            </dependency>

            <dependency>
                <groupId>org.ops4j.pax.exam</groupId>
                <artifactId>pax-exam-cm</artifactId>
                <version>${pax-exam.version}</version>
                <scope>test</scope>
            </dependency>

            <dependency>
                <groupId>org.ops4j.pax.exam</groupId>
                <artifactId>pax-exam-junit4</artifactId>
                <version>${pax-exam.version}</version>
                <scope>test</scope>
            </dependency>

            <dependency>
                <groupId>org.apache.karaf</groupId>
                <artifactId>apache-karaf</artifactId>
                <version>${apache.karaf.version}</version>
                <scope>test</scope>
                <type>zip</type>
            </dependency>

            <dependency>
                <groupId>org.apache.karaf.features</groupId>
                <artifactId>standard</artifactId>
                <version>${apache.karaf.version}</version>
                <scope>test</scope>
                <classifier>features</classifier>
                <type>xml</type>
            </dependency>

            <dependency>
                <groupId>org.apache.karaf.shell</groupId>
                <artifactId>org.apache.karaf.shell.core</artifactId>
                <version>${apache.karaf.version}</version>
            </dependency>

            <dependency>
                <groupId>org.apache.felix</groupId>
                <artifactId>org.apache.felix.scr</artifactId>
                <version>${org.apache.felix.scr.version}</version>
                <scope>test</scope>
            </dependency>

            <dependency>
                <groupId>javax.inject</groupId>
                <artifactId>javax.inject</artifactId>
                <version>${javax.inject.version}</version>
                <scope>test</scope>
            </dependency>

            <dependency>
                <groupId>org.awaitility</groupId>
                <artifactId>awaitility</artifactId>
                <version>${awaitility.version}</version>
                <scope>test</scope>
            </dependency>

            <dependency>
                <groupId>net.jcip</groupId>
                <artifactId>jcip-annotations</artifactId>
                <version>${jcip.version}</version>
                <scope>test</scope>
            </dependency>
<<<<<<< HEAD
            <dependency>
                <groupId>pl.pragmatists</groupId>
                <artifactId>JUnitParams</artifactId>
                <version>${junitparams.version}</version>
=======

            <dependency>
                <groupId>nl.jqno.equalsverifier</groupId>
                <artifactId>equalsverifier</artifactId>
                <version>${equalsverifier.version}</version>
>>>>>>> 4740ccbe
                <scope>test</scope>
            </dependency>
        </dependencies>
    </dependencyManagement>

    <build>
        <pluginManagement>
            <plugins>
                <plugin>
                    <artifactId>maven-pmd-plugin</artifactId>
                    <version>${org.apache.maven.plugins-maven-pmd-plugin.version}</version>
                    <configuration>
                        <rulesets>
                            <ruleset>${session.executionRootDirectory}/pmd-rules.xml</ruleset>
                        </rulesets>
                    </configuration>
                </plugin>

                <plugin>
                    <groupId>org.eluder.coveralls</groupId>
                    <artifactId>coveralls-maven-plugin</artifactId>
                    <version>${org.eluder.coveralls.coveralls-maven-plugin.version}</version>
                </plugin>

                <plugin>
                    <artifactId>maven-surefire-plugin</artifactId>
                    <version>${org.apache.maven.plugins.maven-surefire-plugin.version}</version>
                    <configuration>
                        <skipTests>${skipUTs}</skipTests>
                    </configuration>
                </plugin>

                <plugin>
                    <artifactId>maven-failsafe-plugin</artifactId>
                    <version>${org.apache.maven.plugins.maven-failsafe-plugin.version}</version>
                </plugin>

                <plugin>
                    <artifactId>maven-compiler-plugin</artifactId>
                    <version>${org.apache.maven.plugins.maven-compiler-plugin.version}</version>
                    <configuration>
                        <source>1.8</source>
                        <target>1.8</target>
                    </configuration>
                </plugin>

                <plugin>
                    <artifactId>maven-install-plugin</artifactId>
                    <version>${org.apache.maven.plugins.maven-install-plugin.version}</version>
                </plugin>

                <plugin>
                    <artifactId>maven-assembly-plugin</artifactId>
                    <version>${org.apache.maven.plugins.maven-assembly-plugin.version}</version>
                    <configuration>
                        <skipAssembly>true</skipAssembly>
                    </configuration>
                </plugin>

                <plugin>
                    <groupId>org.apache.maven.plugins</groupId>
                    <artifactId>maven-dependency-plugin</artifactId>
                    <version>${org.apache.maven.plugins-maven-dependency-plugin.version}</version>
                </plugin>

                <plugin>
                    <groupId>org.apache.karaf.tooling</groupId>
                    <artifactId>karaf-maven-plugin</artifactId>
                    <version>${org.apache.karaf.tooling.karaf-maven-plugin.version}</version>
                </plugin>

                <plugin>
                    <groupId>org.apache.felix</groupId>
                    <artifactId>maven-bundle-plugin</artifactId>
                    <version>${org.apache.felix.maven-bundle-plugin.version}</version>
                </plugin>

                <plugin>
                    <groupId>io.fabric8</groupId>
                    <artifactId>docker-maven-plugin</artifactId>
                    <version>${io.fabric8.docker-maven-plugin.version}</version>
                </plugin>

                <plugin>
                    <groupId>org.apache.servicemix.tooling</groupId>
                    <artifactId>depends-maven-plugin</artifactId>
                    <version>${org.apache.servicemix.tooling.depends-maven-plugin.version}</version>
                </plugin>

                <plugin>
                    <groupId>com.mycila</groupId>
                    <artifactId>license-maven-plugin</artifactId>
                    <version>${com.mycila.license-maven-plugin.version}</version>
                    <configuration>
                        <inlineHeader><![CDATA[
Copyright YEAR Telefonaktiebolaget LM Ericsson

Licensed under the Apache License, Version 2.0 (the "License");
you may not use this file except in compliance with the License.
You may obtain a copy of the License at
    http://www.apache.org/licenses/LICENSE-2.0

Unless required by applicable law or agreed to in writing, software
distributed under the License is distributed on an "AS IS" BASIS,
WITHOUT WARRANTIES OR CONDITIONS OF ANY KIND, either express or implied.
See the License for the specific language governing permissions and
limitations under the License.
]]>
                        </inlineHeader>
                        <mapping>
                            <java>SLASHSTAR_STYLE</java>
                            <cfg>SCRIPT_STYLE</cfg>
                        </mapping>
                        <strictCheck>true</strictCheck>
                        <failIfUnknown>true</failIfUnknown>
                        <headerSections>
                            <headerSection>
                                <key>YEAR</key>
                                <defaultValue>2019</defaultValue>
                                <ensureMatch>[0-9-]+</ensureMatch>
                            </headerSection>
                        </headerSections>
                        <excludes>
                            <exclude>src/test/resources/cassandra.yaml</exclude>
                            <exclude>src/test/resources/cassandra-rackdc.properties</exclude>
                            <exclude>**/*.cql</exclude>
                            <exclude>**/*.txt</exclude>
                            <exclude>**/pom.xml.tag</exclude>
                            <exclude>**/pom.xml.releaseBackup</exclude>
                            <exclude>release.properties</exclude>
                        </excludes>
                    </configuration>
                </plugin>

                <plugin>
                    <artifactId>maven-release-plugin</artifactId>
                    <version>${org.apache.maven.plugins.maven-release-plugin.version}</version>
                    <configuration>
                        <useReleaseProfile>false</useReleaseProfile>
                        <releaseProfiles>release</releaseProfiles>
                        <goals>deploy</goals>
                    </configuration>
                </plugin>

                <plugin>
                    <artifactId>maven-deploy-plugin</artifactId>
                    <version>${org.apache.maven.plugins.maven-deploy-plugin.version}</version>
                </plugin>

                <plugin>
                    <artifactId>maven-source-plugin</artifactId>
                    <version>${org.apache.maven.plugins.maven-source-plugin.version}</version>
                </plugin>

                <plugin>
                    <artifactId>maven-javadoc-plugin</artifactId>
                    <version>${org.apache.maven.plugins.maven-javadoc-plugin.version}</version>
                </plugin>

                <plugin>
                    <artifactId>maven-gpg-plugin</artifactId>
                    <version>${org.apache.maven.plugins.maven-gpg-plugin.version}</version>
                </plugin>
            </plugins>
        </pluginManagement>

        <plugins>
            <plugin>
                <groupId>org.apache.felix</groupId>
                <artifactId>maven-bundle-plugin</artifactId>
                <extensions>true</extensions>
            </plugin>

            <plugin>
                <groupId>org.jacoco</groupId>
                <artifactId>jacoco-maven-plugin</artifactId>
                <version>${org.jacoco.jacoco-maven-plugin.version}</version>
                <executions>
                    <execution>
                        <id>prepare-agent</id>
                        <goals>
                            <goal>prepare-agent</goal>
                        </goals>
                    </execution>
                </executions>
            </plugin>

            <plugin>
                <artifactId>maven-compiler-plugin</artifactId>
            </plugin>
        </plugins>
    </build>

    <profiles>
        <profile>
            <id>release</id>
            <activation>
                <activeByDefault>false</activeByDefault>
            </activation>
            <build>
                <plugins>
                    <plugin>
                        <artifactId>maven-source-plugin</artifactId>
                        <executions>
                            <execution>
                                <id>attach-sources</id>
                                <phase>package</phase>
                                <goals>
                                    <goal>jar-no-fork</goal>
                                </goals>
                            </execution>
                        </executions>
                    </plugin>

                    <plugin>
                        <artifactId>maven-javadoc-plugin</artifactId>
                        <executions>
                            <execution>
                                <id>attach-javadocs</id>
                                <phase>package</phase>
                                <goals>
                                    <goal>jar</goal>
                                </goals>
                                <configuration>
                                    <quiet>true</quiet>
                                </configuration>
                            </execution>
                        </executions>
                    </plugin>

                    <plugin>
                        <artifactId>maven-gpg-plugin</artifactId>
                        <executions>
                            <execution>
                                <id>sign-artifacts</id>
                                <phase>verify</phase>
                                <goals>
                                    <goal>sign</goal>
                                </goals>
                            </execution>
                        </executions>
                    </plugin>
                </plugins>
            </build>
        </profile>

        <profile>
            <id>docker-integration-test</id>
            <build>
                <pluginManagement>
                    <plugins>
                        <plugin>
                            <artifactId>maven-failsafe-plugin</artifactId>
                            <configuration>
                                <systemPropertyVariables>
                                    <it-cassandra.ip>${docker.container.seed.ip}</it-cassandra.ip>
                                    <it-cassandra.jmx.port>7199</it-cassandra.jmx.port>
                                    <it-cassandra.native.port>9042</it-cassandra.native.port>
                                </systemPropertyVariables>
                            </configuration>
                        </plugin>

                        <!-- Docker -->
                        <plugin>
                            <groupId>io.fabric8</groupId>
                            <artifactId>docker-maven-plugin</artifactId>
                            <executions>
                                <execution>
                                    <id>start-it-cassandra</id>
                                    <phase>pre-integration-test</phase>
                                    <goals>
                                        <goal>start</goal>
                                    </goals>
                                    <configuration>
                                        <images>
                                            <image>
                                                <name>cassandra:${it.cassandra.version}</name>
                                                <alias>cassandra1</alias>
                                                <run>
                                                    <memory>${it.cassandra.memory}</memory>
                                                    <memorySwap>-1</memorySwap>
                                                    <env>
                                                        <LOCAL_JMX>no</LOCAL_JMX>
                                                        <JVM_OPTS>-Xmx${it.cassandra.heap} -Xms${it.cassandra.heap} -Xmn100M</JVM_OPTS>
                                                        <JVM_EXTRA_OPTS>-Dcom.sun.management.jmxremote.authenticate=false</JVM_EXTRA_OPTS>
                                                        <CASSANDRA_NUM_TOKENS>16</CASSANDRA_NUM_TOKENS>
                                                    </env>
                                                    <exposedPropertyKey>seed</exposedPropertyKey>
                                                    <wait>
                                                        <time>60000</time>
                                                        <tcp>
                                                            <ports>
                                                                <port>9042</port>
                                                            </ports>
                                                        </tcp>
                                                    </wait>
                                                </run>
                                            </image>
                                            <image>
                                                <name>cassandra:${it.cassandra.version}</name>
                                                <alias>cassandra2</alias>
                                                <run>
                                                    <memory>${it.cassandra.memory}</memory>
                                                    <memorySwap>-1</memorySwap>
                                                    <env>
                                                        <LOCAL_JMX>no</LOCAL_JMX>
                                                        <HOSTNAME>$HOSTNAME</HOSTNAME>
                                                        <CASSANDRA_SEEDS>$${docker.container.seed.ip}</CASSANDRA_SEEDS>
                                                        <JVM_OPTS>-Xmx${it.cassandra.heap} -Xms${it.cassandra.heap} -Xmn100M -Dcassandra.auto_bootstrap=false</JVM_OPTS>
                                                        <JVM_EXTRA_OPTS>-Dcom.sun.management.jmxremote.authenticate=false</JVM_EXTRA_OPTS>
                                                        <CASSANDRA_NUM_TOKENS>16</CASSANDRA_NUM_TOKENS>
                                                    </env>
                                                    <wait>
                                                        <time>120000</time>
                                                        <tcp>
                                                            <ports>
                                                                <port>9042</port>
                                                            </ports>
                                                        </tcp>
                                                    </wait>
                                                </run>
                                            </image>
                                            <image>
                                                <name>cassandra:${it.cassandra.version}</name>
                                                <alias>cassandra3</alias>
                                                <run>
                                                    <memory>${it.cassandra.memory}</memory>
                                                    <memorySwap>-1</memorySwap>
                                                    <env>
                                                        <LOCAL_JMX>no</LOCAL_JMX>
                                                        <CASSANDRA_SEEDS>$${docker.container.seed.ip}</CASSANDRA_SEEDS>
                                                        <JVM_OPTS>-Xmx${it.cassandra.heap} -Xms${it.cassandra.heap} -Xmn100M -Dcassandra.auto_bootstrap=false</JVM_OPTS>
                                                        <JVM_EXTRA_OPTS>-Dcom.sun.management.jmxremote.authenticate=false</JVM_EXTRA_OPTS>
                                                        <CASSANDRA_NUM_TOKENS>16</CASSANDRA_NUM_TOKENS>
                                                    </env>
                                                    <wait>
                                                        <time>120000</time>
                                                        <tcp>
                                                            <ports>
                                                                <port>9042</port>
                                                            </ports>
                                                        </tcp>
                                                    </wait>
                                                </run>
                                            </image>
                                            <image>
                                                <name>cassandra:${it.cassandra.version}</name>
                                                <alias>cassandra4</alias>
                                                <run>
                                                    <memory>${it.cassandra.memory}</memory>
                                                    <memorySwap>-1</memorySwap>
                                                    <env>
                                                        <LOCAL_JMX>no</LOCAL_JMX>
                                                        <CASSANDRA_SEEDS>$${docker.container.seed.ip}</CASSANDRA_SEEDS>
                                                        <JVM_OPTS>-Xmx${it.cassandra.heap} -Xms${it.cassandra.heap} -Xmn100M -Dcassandra.auto_bootstrap=false</JVM_OPTS>
                                                        <JVM_EXTRA_OPTS>-Dcom.sun.management.jmxremote.authenticate=false</JVM_EXTRA_OPTS>
                                                        <CASSANDRA_NUM_TOKENS>16</CASSANDRA_NUM_TOKENS>
                                                    </env>
                                                    <wait>
                                                        <time>120000</time>
                                                        <tcp>
                                                            <ports>
                                                                <port>9042</port>
                                                            </ports>
                                                        </tcp>
                                                        <exec>
                                                            <postStart>cqlsh -f /media/test/create_keyspaces.cql</postStart>
                                                        </exec>
                                                    </wait>
                                                    <volumes>
                                                        <bind>
                                                            <volume>src/test/resources:/media/test/:ro</volume>
                                                        </bind>
                                                    </volumes>
                                                </run>
                                            </image>
                                        </images>
                                    </configuration>
                                </execution>
                                <execution>
                                    <id>stop-it-cassandra</id>
                                    <phase>post-integration-test</phase>
                                    <goals>
                                        <goal>stop</goal>
                                    </goals>
                                </execution>
                            </executions>
                        </plugin>
                    </plugins>
                </pluginManagement>
            </build>
        </profile>
    </profiles>

    <distributionManagement>
        <snapshotRepository>
            <id>ossrh</id>
            <url>https://oss.sonatype.org/content/repositories/snapshots/</url>
        </snapshotRepository>
        <repository>
            <id>ossrh</id>
            <url>https://oss.sonatype.org/service/local/staging/deploy/maven2/</url>
        </repository>
    </distributionManagement>

    <organization>
        <name>Ericsson AB</name>
        <url>http://www.ericsson.com</url>
    </organization>

    <developers>
        <developer>
            <name>Marcus Olsson</name>
            <email>marcus.olsson@ericsson.com</email>
            <organization>Ericsson AB</organization>
            <organizationUrl>http://www.ericsson.com</organizationUrl>
        </developer>
        <developer>
            <name>Per Otterström</name>
            <email>per.otterstrom@ericsson.com</email>
            <organization>Ericsson AB</organization>
            <organizationUrl>http://www.ericsson.com</organizationUrl>
        </developer>
    </developers>

    <scm>
        <url>https://github.com/ericsson/ecchronos</url>
        <connection>scm:git:git@github.com:ericsson/ecchronos.git</connection>
        <developerConnection>scm:git:git@github.com:ericsson/ecchronos.git</developerConnection>
      <tag>HEAD</tag>
  </scm>
</project><|MERGE_RESOLUTION|>--- conflicted
+++ resolved
@@ -20,11 +20,7 @@
 
     <groupId>com.ericsson.bss.cassandra.ecchronos</groupId>
     <artifactId>parent</artifactId>
-<<<<<<< HEAD
     <version>1.1.1-SNAPSHOT</version>
-=======
-    <version>1.0.6-SNAPSHOT</version>
->>>>>>> 4740ccbe
     <packaging>pom</packaging>
 
     <name>Ericsson Cassandra Chronos</name>
@@ -81,11 +77,8 @@
         <javax.inject.version>1</javax.inject.version>
         <awaitility.version>3.0.0</awaitility.version>
         <jcip.version>1.0</jcip.version>
-<<<<<<< HEAD
         <junitparams.version>1.1.1</junitparams.version>
-=======
         <equalsverifier.version>3.1.10</equalsverifier.version>
->>>>>>> 4740ccbe
 
         <!-- Plugin versions -->
         <org.apache.maven.plugins.maven-compiler-plugin.version>3.8.0</org.apache.maven.plugins.maven-compiler-plugin.version>
@@ -320,18 +313,17 @@
                 <version>${jcip.version}</version>
                 <scope>test</scope>
             </dependency>
-<<<<<<< HEAD
             <dependency>
                 <groupId>pl.pragmatists</groupId>
                 <artifactId>JUnitParams</artifactId>
                 <version>${junitparams.version}</version>
-=======
+                <scope>test</scope>
+            </dependency>
 
             <dependency>
                 <groupId>nl.jqno.equalsverifier</groupId>
                 <artifactId>equalsverifier</artifactId>
                 <version>${equalsverifier.version}</version>
->>>>>>> 4740ccbe
                 <scope>test</scope>
             </dependency>
         </dependencies>
