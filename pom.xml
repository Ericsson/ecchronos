<?xml version="1.0" encoding="UTF-8"?>
<!--

    Copyright 2018 Telefonaktiebolaget LM Ericsson

    Licensed under the Apache License, Version 2.0 (the "License");
    you may not use this file except in compliance with the License.
    You may obtain a copy of the License at
        http://www.apache.org/licenses/LICENSE-2.0

    Unless required by applicable law or agreed to in writing, software
    distributed under the License is distributed on an "AS IS" BASIS,
    WITHOUT WARRANTIES OR CONDITIONS OF ANY KIND, either express or implied.
    See the License for the specific language governing permissions and
    limitations under the License.

-->
<project xmlns="http://maven.apache.org/POM/4.0.0" xmlns:xsi="http://www.w3.org/2001/XMLSchema-instance" xsi:schemaLocation="http://maven.apache.org/POM/4.0.0 http://maven.apache.org/maven-v4_0_0.xsd">
    <modelVersion>4.0.0</modelVersion>

    <groupId>com.ericsson.bss.cassandra.ecchronos</groupId>
    <artifactId>parent</artifactId>
    <version>2.0.2-SNAPSHOT</version>
    <packaging>pom</packaging>

    <name>Ericsson Cassandra Chronos</name>
    <description>
        A distributed repair scheduler for Apache Cassandra.
    </description>
    <url>https://github.com/ericsson/ecchronos</url>

    <licenses>
        <license>
            <name>Apache License, Version 2.0</name>
            <url>https://www.apache.org/licenses/LICENSE-2.0.txt</url>
        </license>
    </licenses>

    <modules>
        <module>fm</module>
        <module>core</module>
        <module>core.osgi</module>
        <module>connection</module>
        <module>connection.impl</module>
        <module>fm.impl</module>
        <module>rest</module>
        <module>rest.osgi</module>
        <module>application</module>
        <module>cassandra-test-image</module>
        <module>ecchronos-binary</module>
        <module>karaf-feature</module>
        <module>osgi-integration</module>
        <module>standalone-integration</module>
    </modules>

    <properties>
        <bundle.symbolicName>${project.groupId}.${project.artifactId}</bundle.symbolicName>
        <bundle.namespace>${project.groupId}.${project.artifactId}</bundle.namespace>

        <!-- Dependency versions -->
        <io.netty.version>4.1.62.Final</io.netty.version>
        <io.dropwizard.metrics.version>3.2.2</io.dropwizard.metrics.version>
        <cassandra.driver.core.version>3.10.2</cassandra.driver.core.version>
        <guava.version>18.0</guava.version>
        <slf4j.version>1.7.30</slf4j.version>
        <logback.version>1.2.3</logback.version>
        <cassandra.version>3.0.22</cassandra.version>
        <gson.version>2.8.6</gson.version>
        <osgi.version>1.3.0</osgi.version>
        <mockito.core.version>3.3.3</mockito.core.version>
        <assertj.version>3.16.1</assertj.version>
        <junit.version>5.7.0</junit.version>
        <org.apache.commons.io.version>2.7</org.apache.commons.io.version>
        <com.fasterxml.jackson.version>2.12.3</com.fasterxml.jackson.version>

        <pax-exam.version>4.13.1</pax-exam.version>
        <pax-logging-logback.version>1.8.4</pax-logging-logback.version>
<<<<<<< HEAD
        <apache.karaf.version>4.2.3</apache.karaf.version>
=======
        <apache.karaf.version>4.2.8</apache.karaf.version>
>>>>>>> f2f7e760
        <org.apache.felix.scr.version>2.1.14</org.apache.felix.scr.version>
        <pax-url.version>2.4.7</pax-url.version>
        <javax.inject.version>1</javax.inject.version>
        <awaitility.version>3.0.0</awaitility.version>
        <jcip.version>1.0</jcip.version>
        <junitparams.version>1.1.1</junitparams.version>
        <equalsverifier.version>3.5</equalsverifier.version>
        <org.springframework.boot.version>2.4.4</org.springframework.boot.version>

        <!-- Plugin versions -->
        <org.apache.maven.plugins.maven-compiler-plugin.version>3.8.0</org.apache.maven.plugins.maven-compiler-plugin.version>
        <org.apache.maven.plugins.maven-install-plugin.version>2.5.2</org.apache.maven.plugins.maven-install-plugin.version>
        <org.apache.maven.plugins.maven-surefire-plugin.version>2.22.1</org.apache.maven.plugins.maven-surefire-plugin.version>
        <org.apache.maven.plugins.maven-failsafe-plugin.version>2.22.1</org.apache.maven.plugins.maven-failsafe-plugin.version>
        <org.apache.maven.plugins.maven-assembly-plugin.version>3.1.0</org.apache.maven.plugins.maven-assembly-plugin.version>
        <org.apache.maven.plugins-maven-pmd-plugin.version>3.14.0</org.apache.maven.plugins-maven-pmd-plugin.version>
        <org.apache.maven.plugin.maven-jxr-plugin.version>3.0.0</org.apache.maven.plugin.maven-jxr-plugin.version>
        <org.apache.maven.plugins-maven-resources-plugin.version>3.1.0</org.apache.maven.plugins-maven-resources-plugin.version>
        <org.apache.maven.plugins-maven-dependency-plugin.version>3.1.1</org.apache.maven.plugins-maven-dependency-plugin.version>
        <org.apache.maven.plugins-maven-jar-plugin.version>2.6</org.apache.maven.plugins-maven-jar-plugin.version>
        <org.apache.felix.maven-bundle-plugin.version>3.2.0</org.apache.felix.maven-bundle-plugin.version>
        <com.mycila.license-maven-plugin.version>3.0</com.mycila.license-maven-plugin.version>
        <io.fabric8.docker-maven-plugin.version>0.35.0</io.fabric8.docker-maven-plugin.version>
        <org.apache.servicemix.tooling.depends-maven-plugin.version>1.2</org.apache.servicemix.tooling.depends-maven-plugin.version>
<<<<<<< HEAD
        <org.apache.karaf.tooling.karaf-maven-plugin.version>4.3.0</org.apache.karaf.tooling.karaf-maven-plugin.version>
        <org.eluder.coveralls.coveralls-maven-plugin.version>4.3.0</org.eluder.coveralls.coveralls-maven-plugin.version>
=======
        <org.apache.karaf.tooling.karaf-maven-plugin.version>3.0.3</org.apache.karaf.tooling.karaf-maven-plugin.version>
>>>>>>> f2f7e760
        <org.jacoco.jacoco-maven-plugin.version>0.8.4</org.jacoco.jacoco-maven-plugin.version>
        <org.codehaus.mojo.exec-maven-plugin.version>3.0.0</org.codehaus.mojo.exec-maven-plugin.version>
        <org.codehaus.mojo.license-maven-plugin.version>1.19</org.codehaus.mojo.license-maven-plugin.version>

        <org.apache.maven.plugins.maven-release-plugin.version>2.5.3</org.apache.maven.plugins.maven-release-plugin.version>
        <org.apache.maven.plugins.maven-deploy-plugin.version>2.8.2</org.apache.maven.plugins.maven-deploy-plugin.version>
        <org.apache.maven.plugins.maven-source-plugin.version>3.0.1</org.apache.maven.plugins.maven-source-plugin.version>
        <org.apache.maven.plugins.maven-javadoc-plugin.version>3.0.1</org.apache.maven.plugins.maven-javadoc-plugin.version>
        <org.apache.maven.plugins.maven-gpg-plugin.version>1.6</org.apache.maven.plugins.maven-gpg-plugin.version>

        <project.build.sourceEncoding>UTF-8</project.build.sourceEncoding>

        <skipTests>false</skipTests>
        <skipUTs>${skipTests}</skipUTs>

        <!-- Integration tests -->
        <it.cassandra.memory>1073741824</it.cassandra.memory>
        <it.cassandra.heap>256M</it.cassandra.heap>
        <it.cassandra.version>3.11</it.cassandra.version>
    </properties>

    <dependencyManagement>
        <dependencies>
            <!-- Netty -->
            <dependency>
                <groupId>io.netty</groupId>
                <artifactId>netty-common</artifactId>
                <version>${io.netty.version}</version>
            </dependency>

            <dependency>
                <groupId>io.netty</groupId>
                <artifactId>netty-transport</artifactId>
                <version>${io.netty.version}</version>
            </dependency>

            <dependency>
                <groupId>io.netty</groupId>
                <artifactId>netty-resolver</artifactId>
                <version>${io.netty.version}</version>
            </dependency>

            <dependency>
                <groupId>io.netty</groupId>
                <artifactId>netty-buffer</artifactId>
                <version>${io.netty.version}</version>
            </dependency>

            <dependency>
                <groupId>io.netty</groupId>
                <artifactId>netty-handler</artifactId>
                <version>${io.netty.version}</version>
            </dependency>

            <dependency>
                <groupId>io.netty</groupId>
                <artifactId>netty-codec</artifactId>
                <version>${io.netty.version}</version>
            </dependency>

            <!-- Jackson -->
            <dependency>
                <groupId>com.fasterxml.jackson.core</groupId>
                <artifactId>jackson-core</artifactId>
                <version>${com.fasterxml.jackson.version}</version>
            </dependency>

            <dependency>
                <groupId>com.fasterxml.jackson.core</groupId>
                <artifactId>jackson-annotations</artifactId>
                <version>${com.fasterxml.jackson.version}</version>
            </dependency>

            <dependency>
                <groupId>com.fasterxml.jackson.core</groupId>
                <artifactId>jackson-databind</artifactId>
                <version>${com.fasterxml.jackson.version}</version>
            </dependency>

            <!-- Metrics -->
            <dependency>
                <groupId>io.dropwizard.metrics</groupId>
                <artifactId>metrics-core</artifactId>
                <version>${io.dropwizard.metrics.version}</version>
            </dependency>

            <!-- Cassandra Driver -->
            <dependency>
                <groupId>com.datastax.cassandra</groupId>
                <artifactId>cassandra-driver-core</artifactId>
                <version>${cassandra.driver.core.version}</version>
            </dependency>

            <dependency>
                <groupId>com.datastax.cassandra</groupId>
                <artifactId>cassandra-driver-extras</artifactId>
                <version>${cassandra.driver.core.version}</version>
            </dependency>

            <dependency>
                <groupId>com.google.guava</groupId>
                <artifactId>guava</artifactId>
                <version>${guava.version}</version>
            </dependency>

            <dependency>
                <groupId>org.slf4j</groupId>
                <artifactId>slf4j-api</artifactId>
                <version>${slf4j.version}</version>
            </dependency>

            <dependency>
                <groupId>ch.qos.logback</groupId>
                <artifactId>logback-classic</artifactId>
                <version>${logback.version}</version>
            </dependency>

            <dependency>
                <groupId>ch.qos.logback</groupId>
                <artifactId>logback-core</artifactId>
                <version>${logback.version}</version>
            </dependency>

            <dependency>
                <groupId>org.apache.cassandra</groupId>
                <artifactId>cassandra-all</artifactId>
                <version>${cassandra.version}</version>
                <scope>test</scope>
            </dependency>

            <!-- Spring boot -->
            <dependency>
                <groupId>org.springframework.boot</groupId>
                <artifactId>spring-boot-dependencies</artifactId>
                <version>${org.springframework.boot.version}</version>
                <type>pom</type>
                <scope>import</scope>
            </dependency>

            <!-- REST -->
            <dependency>
                <groupId>com.google.code.gson</groupId>
                <artifactId>gson</artifactId>
                <version>${gson.version}</version>
            </dependency>

            <!-- OSGi -->
            <dependency>
                <groupId>org.osgi</groupId>
                <artifactId>org.osgi.service.component.annotations</artifactId>
                <version>${osgi.version}</version>
                <scope>provided</scope>
            </dependency>

            <dependency>
                <groupId>org.osgi</groupId>
                <artifactId>org.osgi.service.metatype.annotations</artifactId>
                <version>${osgi.version}</version>
                <scope>provided</scope>
            </dependency>

            <!-- test -->
            <dependency>
                <groupId>org.mockito</groupId>
                <artifactId>mockito-all</artifactId>
                <version>${mockito.all.version}</version>
                <scope>test</scope>
            </dependency>

            <dependency>
                <groupId>org.mockito</groupId>
                <artifactId>mockito-core</artifactId>
                <version>${mockito.core.version}</version>
                <scope>test</scope>
            </dependency>

            <dependency>
                <groupId>org.assertj</groupId>
                <artifactId>assertj-core</artifactId>
                <version>${assertj.version}</version>
                <scope>test</scope>
            </dependency>

            <dependency>
                <groupId>org.junit</groupId>
                <artifactId>junit-bom</artifactId>
                <version>${junit.version}</version>
                <type>pom</type>
                <scope>import</scope>
            </dependency>

            <dependency>
                <groupId>commons-io</groupId>
                <artifactId>commons-io</artifactId>
                <version>${org.apache.commons.io.version}</version>
                <scope>test</scope>
            </dependency>

            <!-- Pax exam -->
            <dependency>
                <groupId>org.ops4j.pax.exam</groupId>
                <artifactId>pax-exam-container-karaf</artifactId>
                <version>${pax-exam.version}</version>
                <scope>test</scope>
            </dependency>

            <dependency>
                <groupId>org.ops4j.pax.exam</groupId>
                <artifactId>pax-exam-cm</artifactId>
                <version>${pax-exam.version}</version>
                <scope>test</scope>
            </dependency>

            <dependency>
                <groupId>org.ops4j.pax.exam</groupId>
                <artifactId>pax-exam-junit4</artifactId>
                <version>${pax-exam.version}</version>
                <scope>test</scope>
            </dependency>

            <dependency>
                <groupId>org.apache.karaf</groupId>
                <artifactId>apache-karaf</artifactId>
                <version>${apache.karaf.version}</version>
                <scope>test</scope>
                <type>zip</type>
            </dependency>

            <dependency>
                <groupId>org.apache.karaf.features</groupId>
                <artifactId>standard</artifactId>
                <version>${apache.karaf.version}</version>
                <scope>test</scope>
                <classifier>features</classifier>
                <type>xml</type>
            </dependency>

            <dependency>
                <groupId>org.apache.karaf.shell</groupId>
                <artifactId>org.apache.karaf.shell.core</artifactId>
                <version>${apache.karaf.version}</version>
            </dependency>

            <dependency>
                <groupId>org.apache.felix</groupId>
                <artifactId>org.apache.felix.scr</artifactId>
                <version>${org.apache.felix.scr.version}</version>
                <scope>test</scope>
            </dependency>

            <dependency>
                <groupId>javax.inject</groupId>
                <artifactId>javax.inject</artifactId>
                <version>${javax.inject.version}</version>
                <scope>test</scope>
            </dependency>

            <dependency>
                <groupId>org.awaitility</groupId>
                <artifactId>awaitility</artifactId>
                <version>${awaitility.version}</version>
                <scope>test</scope>
            </dependency>

            <dependency>
                <groupId>net.jcip</groupId>
                <artifactId>jcip-annotations</artifactId>
                <version>${jcip.version}</version>
                <scope>test</scope>
            </dependency>

            <dependency>
                <groupId>pl.pragmatists</groupId>
                <artifactId>JUnitParams</artifactId>
                <version>${junitparams.version}</version>
                <scope>test</scope>
            </dependency>

            <dependency>
                <groupId>nl.jqno.equalsverifier</groupId>
                <artifactId>equalsverifier</artifactId>
                <version>${equalsverifier.version}</version>
                <scope>test</scope>
            </dependency>
        </dependencies>
    </dependencyManagement>

    <build>
        <pluginManagement>
            <plugins>
                <plugin>
                    <artifactId>maven-pmd-plugin</artifactId>
                    <version>${org.apache.maven.plugins-maven-pmd-plugin.version}</version>
                    <configuration>
                        <rulesets>
                            <ruleset>${session.executionRootDirectory}/pmd-rules.xml</ruleset>
                        </rulesets>
                        <verbose>true</verbose>
                    </configuration>
                </plugin>

                <plugin>
<<<<<<< HEAD
                    <groupId>org.codehaus.mojo</groupId>
                    <artifactId>license-maven-plugin</artifactId>
                    <version>${org.codehaus.mojo.license-maven-plugin.version}</version>
                </plugin>

                <plugin>
                    <groupId>org.eluder.coveralls</groupId>
                    <artifactId>coveralls-maven-plugin</artifactId>
                    <version>${org.eluder.coveralls.coveralls-maven-plugin.version}</version>
                </plugin>

                <plugin>
=======
>>>>>>> f2f7e760
                    <artifactId>maven-surefire-plugin</artifactId>
                    <version>${org.apache.maven.plugins.maven-surefire-plugin.version}</version>
                    <configuration>
                        <skipTests>${skipUTs}</skipTests>
                    </configuration>
                </plugin>

                <plugin>
                    <artifactId>maven-failsafe-plugin</artifactId>
                    <version>${org.apache.maven.plugins.maven-failsafe-plugin.version}</version>
                </plugin>

                <plugin>
                    <artifactId>maven-compiler-plugin</artifactId>
                    <version>${org.apache.maven.plugins.maven-compiler-plugin.version}</version>
                    <configuration>
                        <source>1.8</source>
                        <target>1.8</target>
                    </configuration>
                </plugin>

                <plugin>
                    <artifactId>maven-install-plugin</artifactId>
                    <version>${org.apache.maven.plugins.maven-install-plugin.version}</version>
                </plugin>

                <plugin>
                    <artifactId>maven-assembly-plugin</artifactId>
                    <version>${org.apache.maven.plugins.maven-assembly-plugin.version}</version>
                    <configuration>
                        <skipAssembly>true</skipAssembly>
                    </configuration>
                </plugin>

                <plugin>
                    <groupId>org.apache.karaf.tooling</groupId>
                    <artifactId>karaf-maven-plugin</artifactId>
                    <version>${org.apache.karaf.tooling.karaf-maven-plugin.version}</version>
                </plugin>

                <plugin>
                    <groupId>org.apache.felix</groupId>
                    <artifactId>maven-bundle-plugin</artifactId>
                    <version>${org.apache.felix.maven-bundle-plugin.version}</version>
                </plugin>

                <plugin>
                    <groupId>io.fabric8</groupId>
                    <artifactId>docker-maven-plugin</artifactId>
                    <version>${io.fabric8.docker-maven-plugin.version}</version>
                </plugin>

                <plugin>
                    <groupId>org.springframework.boot</groupId>
                    <artifactId>spring-boot-maven-plugin</artifactId>
                </plugin>

                <plugin>
                    <groupId>org.apache.servicemix.tooling</groupId>
                    <artifactId>depends-maven-plugin</artifactId>
                    <version>${org.apache.servicemix.tooling.depends-maven-plugin.version}</version>
                </plugin>

                <plugin>
                    <groupId>com.mycila</groupId>
                    <artifactId>license-maven-plugin</artifactId>
                    <version>${com.mycila.license-maven-plugin.version}</version>
                    <configuration>
                        <inlineHeader><![CDATA[
Copyright YEAR Telefonaktiebolaget LM Ericsson

Licensed under the Apache License, Version 2.0 (the "License");
you may not use this file except in compliance with the License.
You may obtain a copy of the License at
    http://www.apache.org/licenses/LICENSE-2.0

Unless required by applicable law or agreed to in writing, software
distributed under the License is distributed on an "AS IS" BASIS,
WITHOUT WARRANTIES OR CONDITIONS OF ANY KIND, either express or implied.
See the License for the specific language governing permissions and
limitations under the License.
]]>
                        </inlineHeader>
                        <mapping>
                            <java>SLASHSTAR_STYLE</java>
                        </mapping>
                        <strictCheck>true</strictCheck>
                        <failIfUnknown>true</failIfUnknown>
                        <headerSections>
                            <headerSection>
                                <key>YEAR</key>
                                <defaultValue>2019</defaultValue>
                                <ensureMatch>[0-9-]+</ensureMatch>
                            </headerSection>
                        </headerSections>
                        <excludes>
                            <exclude>src/test/resources/cassandra.yaml</exclude>
                            <exclude>src/test/resources/cassandra-rackdc.properties</exclude>
                            <exclude>**/*.cql</exclude>
                            <exclude>**/*.txt</exclude>
                            <exclude>**/*.p12</exclude>
                            <exclude>**/pom.xml.tag</exclude>
                            <exclude>**/pom.xml.releaseBackup</exclude>
                            <exclude>**/*.options</exclude>
                            <exclude>release.properties</exclude>
                            <exclude>**/credentials.properties</exclude>
                            <exclude>**/*.feature</exclude>
                            <exclude>**/*.pyc</exclude>
                            <exclude>code_style.xml</exclude>
<<<<<<< HEAD
                            <exclude>**/Dockerfile</exclude>
                            <exclude>**/__init__.py</exclude>
                            <exclude>**/.pylintrc</exclude>
                            <exclude>**/feature.xml</exclude>
=======
                            <exclude>.github/workflows/actions.yml</exclude>
>>>>>>> f2f7e760
                        </excludes>
                    </configuration>
                </plugin>

                <plugin>
                    <artifactId>maven-release-plugin</artifactId>
                    <version>${org.apache.maven.plugins.maven-release-plugin.version}</version>
                    <configuration>
                        <useReleaseProfile>false</useReleaseProfile>
                        <releaseProfiles>release</releaseProfiles>
                        <goals>deploy</goals>
                    </configuration>
                </plugin>

                <plugin>
                    <artifactId>maven-deploy-plugin</artifactId>
                    <version>${org.apache.maven.plugins.maven-deploy-plugin.version}</version>
                </plugin>

                <plugin>
                    <artifactId>maven-source-plugin</artifactId>
                    <version>${org.apache.maven.plugins.maven-source-plugin.version}</version>
                </plugin>

                <plugin>
                    <artifactId>maven-javadoc-plugin</artifactId>
                    <version>${org.apache.maven.plugins.maven-javadoc-plugin.version}</version>
                </plugin>

                <plugin>
                    <artifactId>maven-gpg-plugin</artifactId>
                    <version>${org.apache.maven.plugins.maven-gpg-plugin.version}</version>
                </plugin>

                <plugin>
                    <artifactId>maven-dependency-plugin</artifactId>
                    <version>${org.apache.maven.plugins-maven-dependency-plugin.version}</version>
                </plugin>

                <plugin>
                    <artifactId>maven-resources-plugin</artifactId>
                    <version>${org.apache.maven.plugins-maven-resources-plugin.version}</version>
                </plugin>

                <plugin>
                    <groupId>org.codehaus.mojo</groupId>
                    <artifactId>exec-maven-plugin</artifactId>
                    <version>${org.codehaus.mojo.exec-maven-plugin.version}</version>
                </plugin>

                <plugin>
                    <groupId>org.apache.maven.plugins</groupId>
                    <artifactId>maven-jar-plugin</artifactId>
                    <version>${org.apache.maven.plugins-maven-jar-plugin.version}</version>
                </plugin>
            </plugins>
        </pluginManagement>

        <plugins>
            <plugin>
                <groupId>org.apache.felix</groupId>
                <artifactId>maven-bundle-plugin</artifactId>
                <extensions>true</extensions>
            </plugin>

            <plugin>
                <groupId>org.jacoco</groupId>
                <artifactId>jacoco-maven-plugin</artifactId>
                <version>${org.jacoco.jacoco-maven-plugin.version}</version>
                <executions>
                    <execution>
                        <id>prepare-agent</id>
                        <goals>
                            <goal>prepare-agent</goal>
                        </goals>
                    </execution>
                </executions>
            </plugin>

            <plugin>
                <artifactId>maven-compiler-plugin</artifactId>
            </plugin>
        </plugins>
    </build>

    <profiles>
        <profile>
            <id>release</id>
            <activation>
                <activeByDefault>false</activeByDefault>
            </activation>
            <build>
                <plugins>
                    <plugin>
                        <artifactId>maven-source-plugin</artifactId>
                        <executions>
                            <execution>
                                <id>attach-sources</id>
                                <phase>package</phase>
                                <goals>
                                    <goal>jar-no-fork</goal>
                                </goals>
                            </execution>
                        </executions>
                    </plugin>

                    <plugin>
                        <artifactId>maven-javadoc-plugin</artifactId>
                        <executions>
                            <execution>
                                <id>attach-javadocs</id>
                                <phase>package</phase>
                                <goals>
                                    <goal>jar</goal>
                                </goals>
                                <configuration>
                                    <quiet>true</quiet>
                                </configuration>
                            </execution>
                        </executions>
                    </plugin>

                    <plugin>
                        <artifactId>maven-gpg-plugin</artifactId>
                        <executions>
                            <execution>
                                <id>sign-artifacts</id>
                                <phase>verify</phase>
                                <goals>
                                    <goal>sign</goal>
                                </goals>
                            </execution>
                        </executions>
                    </plugin>
                </plugins>
            </build>
        </profile>

        <profile>
            <id>docker-integration-test</id>
            <build>
                <plugins>
                    <plugin>
                        <groupId>org.codehaus.mojo</groupId>
                        <artifactId>exec-maven-plugin</artifactId>
                        <executions>
                            <execution>
                                <id>generate-certificates-directory</id>
                                <phase>package</phase>
                                <goals>
                                    <goal>exec</goal>
                                </goals>
                                <configuration>
                                    <executable>mkdir</executable>
                                    <arguments>
                                        <argument>-p</argument>
                                        <argument>certificates/cert</argument>
                                    </arguments>
                                    <workingDirectory>${project.build.directory}</workingDirectory>
                                </configuration>
                            </execution>
                        </executions>
                    </plugin>
                </plugins>

                <pluginManagement>
                    <plugins>
                        <plugin>
                            <artifactId>maven-failsafe-plugin</artifactId>
                            <configuration>
                                <systemPropertyVariables>
                                    <it-cassandra.ip>${docker.container.seed.ip}</it-cassandra.ip>
                                    <it-cassandra.jmx.port>7199</it-cassandra.jmx.port>
                                    <it-cassandra.native.port>9042</it-cassandra.native.port>
                                </systemPropertyVariables>
                            </configuration>
                        </plugin>

                        <!-- Docker -->
                        <plugin>
                            <groupId>io.fabric8</groupId>
                            <artifactId>docker-maven-plugin</artifactId>
                            <executions>
                                <execution>
                                    <id>start-it-cassandra</id>
                                    <phase>pre-integration-test</phase>
                                    <goals>
                                        <goal>start</goal>
                                    </goals>
                                    <configuration>
                                        <images>
                                            <image>
                                                <name>ecc-cassandra-test:${it.cassandra.version}</name>
                                                <alias>cassandra1</alias>
                                                <run>
                                                    <memory>${it.cassandra.memory}</memory>
                                                    <memorySwap>-1</memorySwap>
                                                    <env>
                                                        <LOCAL_JMX>no</LOCAL_JMX>
                                                        <JVM_OPTS>-Xmx${it.cassandra.heap} -Xms${it.cassandra.heap} -Xmn100M</JVM_OPTS>
                                                        <JVM_EXTRA_OPTS>-Dcom.sun.management.jmxremote.authenticate=false -Dcassandra.superuser_setup_delay_ms=0</JVM_EXTRA_OPTS>
                                                    </env>
                                                    <exposedPropertyKey>seed</exposedPropertyKey>
                                                    <volumes>
                                                        <bind>
                                                            <volume>${project.build.directory}/certificates/cert:/etc/certificates</volume>
                                                        </bind>
                                                    </volumes>
                                                    <wait>
                                                        <time>60000</time>
                                                        <tcp>
                                                            <ports>
                                                                <port>9042</port>
                                                            </ports>
                                                        </tcp>
                                                    </wait>
                                                </run>
                                            </image>
                                            <image>
                                                <name>ecc-cassandra-test:${it.cassandra.version}</name>
                                                <alias>cassandra2</alias>
                                                <run>
                                                    <memory>${it.cassandra.memory}</memory>
                                                    <memorySwap>-1</memorySwap>
                                                    <env>
                                                        <LOCAL_JMX>no</LOCAL_JMX>
                                                        <HOSTNAME>$HOSTNAME</HOSTNAME>
                                                        <CASSANDRA_SEEDS>$${docker.container.seed.ip}</CASSANDRA_SEEDS>
                                                        <JVM_OPTS>-Xmx${it.cassandra.heap} -Xms${it.cassandra.heap} -Xmn100M</JVM_OPTS>
                                                        <JVM_EXTRA_OPTS>-Dcom.sun.management.jmxremote.authenticate=false -Dcassandra.superuser_setup_delay_ms=0 -Dcassandra.ring_delay_ms=4000 </JVM_EXTRA_OPTS>
                                                    </env>
                                                    <volumes>
                                                        <bind>
                                                            <volume>${project.build.directory}/certificates/cert:/etc/certificates</volume>
                                                        </bind>
                                                    </volumes>
                                                    <wait>
                                                        <time>120000</time>
                                                        <tcp>
                                                            <ports>
                                                                <port>9042</port>
                                                            </ports>
                                                        </tcp>
                                                    </wait>
                                                </run>
                                            </image>
                                            <image>
                                                <name>ecc-cassandra-test:${it.cassandra.version}</name>
                                                <alias>cassandra3</alias>
                                                <run>
                                                    <memory>${it.cassandra.memory}</memory>
                                                    <memorySwap>-1</memorySwap>
                                                    <env>
                                                        <LOCAL_JMX>no</LOCAL_JMX>
                                                        <CASSANDRA_SEEDS>$${docker.container.seed.ip}</CASSANDRA_SEEDS>
                                                        <JVM_OPTS>-Xmx${it.cassandra.heap} -Xms${it.cassandra.heap} -Xmn100M</JVM_OPTS>
                                                        <JVM_EXTRA_OPTS>-Dcom.sun.management.jmxremote.authenticate=false -Dcassandra.superuser_setup_delay_ms=0 -Dcassandra.ring_delay_ms=4000</JVM_EXTRA_OPTS>
                                                    </env>
                                                    <volumes>
                                                        <bind>
                                                            <volume>${project.build.directory}/certificates/cert:/etc/certificates</volume>
                                                        </bind>
                                                    </volumes>
                                                    <wait>
                                                        <time>120000</time>
                                                        <tcp>
                                                            <ports>
                                                                <port>9042</port>
                                                            </ports>
                                                        </tcp>
                                                    </wait>
                                                </run>
                                            </image>
                                            <image>
                                                <name>ecc-cassandra-test:${it.cassandra.version}</name>
                                                <alias>cassandra4</alias>
                                                <run>
                                                    <memory>${it.cassandra.memory}</memory>
                                                    <memorySwap>-1</memorySwap>
                                                    <env>
                                                        <LOCAL_JMX>no</LOCAL_JMX>
                                                        <CASSANDRA_SEEDS>$${docker.container.seed.ip}</CASSANDRA_SEEDS>
                                                        <JVM_OPTS>-Xmx${it.cassandra.heap} -Xms${it.cassandra.heap} -Xmn100M</JVM_OPTS>
                                                        <JVM_EXTRA_OPTS>-Dcom.sun.management.jmxremote.authenticate=false -Dcassandra.superuser_setup_delay_ms=0 -Dcassandra.ring_delay_ms=4000</JVM_EXTRA_OPTS>
                                                    </env>
                                                    <volumes>
                                                        <bind>
                                                            <volume>${project.build.directory}/certificates/cert:/etc/certificates</volume>
                                                        </bind>
                                                    </volumes>
                                                    <wait>
                                                        <time>120000</time>
                                                        <tcp>
                                                            <ports>
                                                                <port>9042</port>
                                                            </ports>
                                                        </tcp>
                                                        <exec>
                                                            <postStart>/etc/cassandra/setup_db.sh</postStart>
                                                        </exec>
                                                    </wait>
                                                </run>
                                            </image>
                                        </images>
                                    </configuration>
                                </execution>
                                <execution>
                                    <id>stop-it-cassandra</id>
                                    <phase>post-integration-test</phase>
                                    <goals>
                                        <goal>stop</goal>
                                    </goals>
                                </execution>
                            </executions>
                        </plugin>
                    </plugins>
                </pluginManagement>
            </build>
        </profile>
    </profiles>

    <reporting>
        <plugins>
            <plugin>
                <groupId>org.apache.maven.plugins</groupId>
                <artifactId>maven-jxr-plugin</artifactId>
                <version>${org.apache.maven.plugin.maven-jxr-plugin.version}</version>
            </plugin>
        </plugins>
    </reporting>

    <distributionManagement>
        <snapshotRepository>
            <id>ossrh</id>
            <url>https://oss.sonatype.org/content/repositories/snapshots/</url>
        </snapshotRepository>
        <repository>
            <id>ossrh</id>
            <url>https://oss.sonatype.org/service/local/staging/deploy/maven2/</url>
        </repository>
    </distributionManagement>

    <organization>
        <name>Ericsson AB</name>
        <url>http://www.ericsson.com</url>
    </organization>

    <developers>
        <developer>
            <name>Marcus Olsson</name>
            <email>marcus.olsson@ericsson.com</email>
            <organization>Ericsson AB</organization>
            <organizationUrl>http://www.ericsson.com</organizationUrl>
        </developer>
        <developer>
            <name>Per Otterström</name>
            <email>per.otterstrom@ericsson.com</email>
            <organization>Ericsson AB</organization>
            <organizationUrl>http://www.ericsson.com</organizationUrl>
        </developer>
        <developer>
            <name>Jan Karlsson</name>
            <email>jan.karlsson@ericsson.com</email>
            <organization>Ericsson AB</organization>
            <organizationUrl>http://www.ericsson.com</organizationUrl>
        </developer>
    </developers>

    <scm>
        <url>https://github.com/ericsson/ecchronos</url>
        <connection>scm:git:git@github.com:ericsson/ecchronos.git</connection>
        <developerConnection>scm:git:git@github.com:ericsson/ecchronos.git</developerConnection>
      <tag>HEAD</tag>
  </scm>
</project><|MERGE_RESOLUTION|>--- conflicted
+++ resolved
@@ -75,11 +75,7 @@
 
         <pax-exam.version>4.13.1</pax-exam.version>
         <pax-logging-logback.version>1.8.4</pax-logging-logback.version>
-<<<<<<< HEAD
-        <apache.karaf.version>4.2.3</apache.karaf.version>
-=======
         <apache.karaf.version>4.2.8</apache.karaf.version>
->>>>>>> f2f7e760
         <org.apache.felix.scr.version>2.1.14</org.apache.felix.scr.version>
         <pax-url.version>2.4.7</pax-url.version>
         <javax.inject.version>1</javax.inject.version>
@@ -104,12 +100,7 @@
         <com.mycila.license-maven-plugin.version>3.0</com.mycila.license-maven-plugin.version>
         <io.fabric8.docker-maven-plugin.version>0.35.0</io.fabric8.docker-maven-plugin.version>
         <org.apache.servicemix.tooling.depends-maven-plugin.version>1.2</org.apache.servicemix.tooling.depends-maven-plugin.version>
-<<<<<<< HEAD
         <org.apache.karaf.tooling.karaf-maven-plugin.version>4.3.0</org.apache.karaf.tooling.karaf-maven-plugin.version>
-        <org.eluder.coveralls.coveralls-maven-plugin.version>4.3.0</org.eluder.coveralls.coveralls-maven-plugin.version>
-=======
-        <org.apache.karaf.tooling.karaf-maven-plugin.version>3.0.3</org.apache.karaf.tooling.karaf-maven-plugin.version>
->>>>>>> f2f7e760
         <org.jacoco.jacoco-maven-plugin.version>0.8.4</org.jacoco.jacoco-maven-plugin.version>
         <org.codehaus.mojo.exec-maven-plugin.version>3.0.0</org.codehaus.mojo.exec-maven-plugin.version>
         <org.codehaus.mojo.license-maven-plugin.version>1.19</org.codehaus.mojo.license-maven-plugin.version>
@@ -412,21 +403,12 @@
                 </plugin>
 
                 <plugin>
-<<<<<<< HEAD
                     <groupId>org.codehaus.mojo</groupId>
                     <artifactId>license-maven-plugin</artifactId>
                     <version>${org.codehaus.mojo.license-maven-plugin.version}</version>
                 </plugin>
 
                 <plugin>
-                    <groupId>org.eluder.coveralls</groupId>
-                    <artifactId>coveralls-maven-plugin</artifactId>
-                    <version>${org.eluder.coveralls.coveralls-maven-plugin.version}</version>
-                </plugin>
-
-                <plugin>
-=======
->>>>>>> f2f7e760
                     <artifactId>maven-surefire-plugin</artifactId>
                     <version>${org.apache.maven.plugins.maven-surefire-plugin.version}</version>
                     <configuration>
@@ -536,14 +518,11 @@
                             <exclude>**/*.feature</exclude>
                             <exclude>**/*.pyc</exclude>
                             <exclude>code_style.xml</exclude>
-<<<<<<< HEAD
                             <exclude>**/Dockerfile</exclude>
                             <exclude>**/__init__.py</exclude>
                             <exclude>**/.pylintrc</exclude>
                             <exclude>**/feature.xml</exclude>
-=======
                             <exclude>.github/workflows/actions.yml</exclude>
->>>>>>> f2f7e760
                         </excludes>
                     </configuration>
                 </plugin>
