/*
 * Copyright 2018 Telefonaktiebolaget LM Ericsson
 *
 * Licensed under the Apache License, Version 2.0 (the "License");
 * you may not use this file except in compliance with the License.
 * You may obtain a copy of the License at
 *     http://www.apache.org/licenses/LICENSE-2.0
 *
 * Unless required by applicable law or agreed to in writing, software
 * distributed under the License is distributed on an "AS IS" BASIS,
 * WITHOUT WARRANTIES OR CONDITIONS OF ANY KIND, either express or implied.
 * See the License for the specific language governing permissions and
 * limitations under the License.
 */
package com.ericsson.bss.cassandra.ecchronos.fm.impl;

import java.util.HashMap;
import java.util.Map;

import org.osgi.service.component.annotations.Component;
import org.slf4j.Logger;
import org.slf4j.LoggerFactory;

import com.ericsson.bss.cassandra.ecchronos.fm.RepairFaultReporter;

@Component(service = RepairFaultReporter.class)
public class LoggingFaultReporter implements RepairFaultReporter
{
    private static final Logger LOG = LoggerFactory.getLogger(LoggingFaultReporter.class);
    private Map<Integer, FaultCode> alarms = new HashMap<>();
<<<<<<< HEAD

    public final Map<Integer, FaultCode> getAlarms()
    {
        return  alarms;
    }
=======
>>>>>>> e199c750

    @Override
    public final void raise(final FaultCode faultCode, final Map<String, Object> data)
    {
        alarms.put(data.hashCode(), faultCode);
        LOG.error("Raising alarm: {} - {}", faultCode, data);
    }

    @Override
    public final void cease(final FaultCode faultCode, final Map<String, Object> data)
    {
        FaultCode code = alarms.get(data.hashCode());
        if (code != null)
        {
            LOG.info("Ceasing alarm: {} - {}", code, data);
            alarms.remove(data.hashCode(), code);
        }
    }
}<|MERGE_RESOLUTION|>--- conflicted
+++ resolved
@@ -27,15 +27,12 @@
 public class LoggingFaultReporter implements RepairFaultReporter
 {
     private static final Logger LOG = LoggerFactory.getLogger(LoggingFaultReporter.class);
-    private Map<Integer, FaultCode> alarms = new HashMap<>();
-<<<<<<< HEAD
+    private final Map<Integer, FaultCode> alarms = new HashMap<>();
 
     public final Map<Integer, FaultCode> getAlarms()
     {
-        return  alarms;
+        return alarms;
     }
-=======
->>>>>>> e199c750
 
     @Override
     public final void raise(final FaultCode faultCode, final Map<String, Object> data)
