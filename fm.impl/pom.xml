<?xml version="1.0" encoding="UTF-8"?>
<!--

    Copyright 2018 Telefonaktiebolaget LM Ericsson

    Licensed under the Apache License, Version 2.0 (the "License");
    you may not use this file except in compliance with the License.
    You may obtain a copy of the License at
        http://www.apache.org/licenses/LICENSE-2.0

    Unless required by applicable law or agreed to in writing, software
    distributed under the License is distributed on an "AS IS" BASIS,
    WITHOUT WARRANTIES OR CONDITIONS OF ANY KIND, either express or implied.
    See the License for the specific language governing permissions and
    limitations under the License.

-->
<project xmlns="http://maven.apache.org/POM/4.0.0" xmlns:xsi="http://www.w3.org/2001/XMLSchema-instance" xsi:schemaLocation="http://maven.apache.org/POM/4.0.0 http://maven.apache.org/xsd/maven-4.0.0.xsd">
    <modelVersion>4.0.0</modelVersion>
    <parent>
        <groupId>com.ericsson.bss.cassandra.ecchronos</groupId>
        <artifactId>parent</artifactId>
<<<<<<< HEAD
        <version>2.0.0-SNAPSHOT</version>
=======
        <version>1.0.3-SNAPSHOT</version>
>>>>>>> f17a0d41
    </parent>
    <artifactId>fm.impl</artifactId>
    <packaging>bundle</packaging>
    <description>A reference implementation of the fault reporter using logging to report faults</description>

    <dependencies>
        <!-- Internal -->
        <dependency>
            <groupId>com.ericsson.bss.cassandra.ecchronos</groupId>
            <artifactId>fm</artifactId>
            <version>${project.version}</version>
        </dependency>

        <!-- Logging -->
        <dependency>
            <groupId>org.slf4j</groupId>
            <artifactId>slf4j-api</artifactId>
        </dependency>

        <!-- OSGi -->
        <dependency>
            <groupId>org.osgi</groupId>
            <artifactId>org.osgi.service.component.annotations</artifactId>
            <scope>provided</scope>
        </dependency>

        <dependency>
            <groupId>org.osgi</groupId>
            <artifactId>org.osgi.service.metatype.annotations</artifactId>
            <scope>provided</scope>
        </dependency>
    </dependencies>

    <build>
        <plugins>
            <plugin>
                <groupId>org.apache.felix</groupId>
                <artifactId>maven-bundle-plugin</artifactId>
                <configuration>
                    <unpackBundle>true</unpackBundle>
                    <manifestLocation>META-INF</manifestLocation>
                    <instructions>
                        <Import-Package>*</Import-Package>
                        <Export-Package>com.ericsson.bss.cassandra.ecchronos.fm.impl.*</Export-Package>
                    </instructions>
                </configuration>
            </plugin>
        </plugins>
    </build>
</project><|MERGE_RESOLUTION|>--- conflicted
+++ resolved
@@ -20,11 +20,7 @@
     <parent>
         <groupId>com.ericsson.bss.cassandra.ecchronos</groupId>
         <artifactId>parent</artifactId>
-<<<<<<< HEAD
         <version>2.0.0-SNAPSHOT</version>
-=======
-        <version>1.0.3-SNAPSHOT</version>
->>>>>>> f17a0d41
     </parent>
     <artifactId>fm.impl</artifactId>
     <packaging>bundle</packaging>
