<?xml version="1.0" encoding="UTF-8"?>
<!--

    Copyright 2018 Telefonaktiebolaget LM Ericsson

    Licensed under the Apache License, Version 2.0 (the "License");
    you may not use this file except in compliance with the License.
    You may obtain a copy of the License at
        http://www.apache.org/licenses/LICENSE-2.0

    Unless required by applicable law or agreed to in writing, software
    distributed under the License is distributed on an "AS IS" BASIS,
    WITHOUT WARRANTIES OR CONDITIONS OF ANY KIND, either express or implied.
    See the License for the specific language governing permissions and
    limitations under the License.

-->
<project xmlns="http://maven.apache.org/POM/4.0.0" xmlns:xsi="http://www.w3.org/2001/XMLSchema-instance" xsi:schemaLocation="http://maven.apache.org/POM/4.0.0 http://maven.apache.org/xsd/maven-4.0.0.xsd">
    <modelVersion>4.0.0</modelVersion>
    <parent>
        <groupId>com.ericsson.bss.cassandra.ecchronos</groupId>
        <artifactId>parent</artifactId>
<<<<<<< HEAD
        <version>1.2.0-SNAPSHOT</version>
=======
        <version>1.1.4-SNAPSHOT</version>
>>>>>>> fb74b5f8
    </parent>
    <artifactId>fm.impl</artifactId>
    <packaging>bundle</packaging>

    <dependencies>
        <!-- Internal -->
        <dependency>
            <groupId>com.ericsson.bss.cassandra.ecchronos</groupId>
            <artifactId>fm</artifactId>
            <version>${project.version}</version>
        </dependency>

        <!-- Logging -->
        <dependency>
            <groupId>org.slf4j</groupId>
            <artifactId>slf4j-api</artifactId>
        </dependency>

        <!-- OSGi -->
        <dependency>
            <groupId>org.osgi</groupId>
            <artifactId>org.osgi.service.component.annotations</artifactId>
            <scope>provided</scope>
        </dependency>

        <dependency>
            <groupId>org.osgi</groupId>
            <artifactId>org.osgi.service.metatype.annotations</artifactId>
            <scope>provided</scope>
        </dependency>
        <dependency>
            <groupId>junit</groupId>
            <artifactId>junit</artifactId>
            <scope>test</scope>
        </dependency>
        <dependency>
            <groupId>org.assertj</groupId>
            <artifactId>assertj-core</artifactId>
            <scope>test</scope>
        </dependency>
    </dependencies>

    <build>
        <plugins>
            <plugin>
                <groupId>org.apache.felix</groupId>
                <artifactId>maven-bundle-plugin</artifactId>
                <configuration>
                    <unpackBundle>true</unpackBundle>
                    <manifestLocation>META-INF</manifestLocation>
                    <instructions>
                        <Import-Package>*</Import-Package>
                        <Export-Package>com.ericsson.bss.cassandra.ecchronos.fm.impl.*</Export-Package>
                    </instructions>
                </configuration>
            </plugin>
        </plugins>
    </build>
</project><|MERGE_RESOLUTION|>--- conflicted
+++ resolved
@@ -20,11 +20,7 @@
     <parent>
         <groupId>com.ericsson.bss.cassandra.ecchronos</groupId>
         <artifactId>parent</artifactId>
-<<<<<<< HEAD
         <version>1.2.0-SNAPSHOT</version>
-=======
-        <version>1.1.4-SNAPSHOT</version>
->>>>>>> fb74b5f8
     </parent>
     <artifactId>fm.impl</artifactId>
     <packaging>bundle</packaging>
