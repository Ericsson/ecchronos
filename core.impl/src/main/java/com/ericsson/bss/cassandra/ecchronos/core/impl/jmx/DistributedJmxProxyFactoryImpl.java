--- conflicted
+++ resolved
@@ -265,11 +265,7 @@
             {
                 try
                 {
-<<<<<<< HEAD
-                    int result =  (int) nodeConnection
-=======
                     Object result = nodeConnection
->>>>>>> 9d9846ff
                             .getMBeanServerConnection().invoke(myStorageServiceObject,
                                     REPAIR_ASYNC_METHOD,
                                     new Object[]
@@ -280,10 +276,7 @@
                                             {
                                                     String.class.getName(), Map.class.getName()
                                             });
-<<<<<<< HEAD
                     LOG.debug("JMXRepair called for {} with options {}", keyspace, options);
-                    return result;
-=======
                     // Handle both Integer and Long return types from Jolokia
                     if (result instanceof Number)
                     {
@@ -294,7 +287,6 @@
                         LOG.warn("Unexpected return type from repairAsync: {}", result.getClass().getSimpleName());
                         return 0;
                     }
->>>>>>> 9d9846ff
                 }
                 catch (InstanceNotFoundException | MBeanException | ReflectionException | IOException e)
                 {
