#
# Copyright 2019 Telefonaktiebolaget LM Ericsson
#
# Licensed under the Apache License, Version 2.0 (the "License");
# you may not use this file except in compliance with the License.
# You may obtain a copy of the License at
#     http://www.apache.org/licenses/LICENSE-2.0
#
# Unless required by applicable law or agreed to in writing, software
# distributed under the License is distributed on an "AS IS" BASIS,
# WITHOUT WARRANTIES OR CONDITIONS OF ANY KIND, either express or implied.
# See the License for the specific language governing permissions and
# limitations under the License.
#

try:
    from urllib.request import urlopen, Request
    from urllib.error import HTTPError, URLError
    from urllib.parse import quote
except ImportError:
    from urllib2 import urlopen, Request, HTTPError, URLError
    from urllib import quote # pylint: disable=ungrouped-imports
import json
import os
import ssl
from ecchronoslib.types import FullSchedule, Repair, Schedule, RepairInfo


class RequestResult(object):
    def __init__(self, status_code=None, data=None, exception=None, message=None):
        self.status_code = status_code
        self.data = data
        self.exception = exception
        self.message = message

    def format_exception(self):
        msg = "Encountered issue"

        if self.status_code is not None:
            msg = "{0} ({1})".format(msg, self.status_code)

        if self.message is not None:
            msg = "{0} '{1}'".format(msg, self.message)

        if self.exception is not None:
            msg = "{0}: {1}".format(msg, self.exception)

        return msg

    def is_successful(self):
        return self.status_code == 200

    def transform_with_data(self, new_data):
        return RequestResult(status_code=self.status_code,
                             data=new_data,
                             exception=self.exception,
                             message=self.message)


class RestRequest(object):
    default_base_url = 'http://localhost:8080'
    default_https_base_url = 'https://localhost:8080'

    def __init__(self, base_url=None):
        if base_url:
            self.base_url = base_url
        elif os.getenv("ECCTOOL_CERT_FILE") and os.getenv("ECCTOOL_KEY_FILE") and os.getenv("ECCTOOL_CA_FILE"):
            self.base_url = RestRequest.default_https_base_url
        else:
            self.base_url = RestRequest.default_base_url

    @staticmethod
    def get_param(httpmessage, param):
        try:
            return httpmessage.get_param(param)
        except AttributeError:
            return httpmessage.getparam(param)

    @staticmethod
    def get_charset(response):
        return RestRequest.get_param(response.info(), 'charset') or 'utf-8'

    def request(self, url, method='GET'):
        request_url = "{0}/{1}".format(self.base_url, url)
        try:
            request = Request(request_url)
            request.get_method = lambda: method
            cert_file = os.getenv("ECCTOOL_CERT_FILE")
            key_file = os.getenv("ECCTOOL_KEY_FILE")
            ca_file = os.getenv("ECCTOOL_CA_FILE")
            if cert_file and key_file and ca_file:
                context = ssl.create_default_context(cafile=ca_file)
                context.load_cert_chain(cert_file, key_file)
                response = urlopen(request, context=context)
            else:
                response = urlopen(request)
            json_data = json.loads(response.read().decode(RestRequest.get_charset(response)))

            response.close()
            return RequestResult(status_code=response.getcode(), data=json_data)
        except HTTPError as e:
            return RequestResult(status_code=e.code,
                                 message="Unable to retrieve resource {0}".format(request_url),
                                 exception=e)
        except URLError as e:
            return RequestResult(status_code=404,
                                 message="Unable to connect to {0}".format(request_url),
                                 exception=e)
        except Exception as e:  # pylint: disable=broad-except
            return RequestResult(exception=e,
                                 message="Unable to retrieve resource {0}".format(request_url))


class V2RepairSchedulerRequest(RestRequest):
    ROOT = 'repair-management/'
    PROTOCOL = ROOT + 'v2/'
    REPAIRS = PROTOCOL + 'repairs'
    SCHEDULES = PROTOCOL + 'schedules'

    v2_schedule_status_url = SCHEDULES
    v2_schedule_id_status_url = SCHEDULES + '/{0}'
    v2_schedule_id_full_status_url = SCHEDULES + '/{0}?full=true'

    v2_repair_status_url = REPAIRS
    v2_repair_id_status_url = REPAIRS + '/{0}'

    v2_repair_run_url = REPAIRS

    repair_info_url = PROTOCOL + 'repairInfo'

    def __init__(self, base_url=None):
        RestRequest.__init__(self, base_url)

    def get_schedule(self, job_id, full=False):
        if full:
            request_url = V2RepairSchedulerRequest.v2_schedule_id_full_status_url.format(job_id)
        else:
            request_url = V2RepairSchedulerRequest.v2_schedule_id_status_url.format(job_id)

        result = self.request(request_url)
        if result.is_successful():
            result = result.transform_with_data(new_data=FullSchedule(result.data))

        return result

    def get_repair(self, job_id, host_id=None):
        request_url = V2RepairSchedulerRequest.v2_repair_id_status_url.format(job_id)
        if host_id:
            request_url += "?hostId={0}".format(host_id)
        result = self.request(request_url)
        if result.is_successful():
            result = result.transform_with_data(new_data=[Repair(x) for x in result.data])

        return result

    def list_schedules(self, keyspace=None, table=None):
        request_url = V2RepairSchedulerRequest.v2_schedule_status_url

        if keyspace and table:
            request_url = "{0}?keyspace={1}&table={2}".format(request_url, keyspace, table)
        elif keyspace:
            request_url = "{0}?keyspace={1}".format(request_url, keyspace)

        result = self.request(request_url)

        if result.is_successful():
            result = result.transform_with_data(new_data=[Schedule(x) for x in result.data])

        return result

    def list_repairs(self, keyspace=None, table=None, host_id=None):
        request_url = V2RepairSchedulerRequest.v2_repair_status_url
        if keyspace:
            request_url = "{0}?keyspace={1}".format(request_url, keyspace)
            if table:
                request_url += "&table={0}".format(table)
            if host_id:
                request_url += "&hostId={0}".format(host_id)
        elif host_id:
            request_url += "?hostId={0}".format(host_id)

        result = self.request(request_url)

        if result.is_successful():
            result = result.transform_with_data(new_data=[Repair(x) for x in result.data])

        return result

<<<<<<< HEAD
    def post(self, keyspace=None, table=None, local=False, incremental=False):
        request_url = V2RepairSchedulerRequest.v2_repair_trigger_url
=======
    def post(self, keyspace=None, table=None, local=False):
        request_url = V2RepairSchedulerRequest.v2_repair_run_url
>>>>>>> e370cbce
        if keyspace:
            request_url += "?keyspace=" + keyspace
            if table:
                request_url += "&table=" + table
        if local:
            if keyspace:
                request_url += "&isLocal=true"
            else:
                request_url += "?isLocal=true"
        if incremental:
            if keyspace or local:
                request_url += "&isIncremental=true"
            else:
                request_url += "?isIncremental=true"
        result = self.request(request_url, 'POST')
        if result.is_successful():
            result = result.transform_with_data(new_data=[Repair(x) for x in result.data])
        return result

    def get_repair_info(self, keyspace=None, table=None, since=None,  # pylint: disable=too-many-arguments
                        duration=None, local=False):
        request_url = V2RepairSchedulerRequest.repair_info_url
        if keyspace:
            request_url += "?keyspace=" + quote(keyspace)
            if table:
                request_url += "&table=" + quote(table)
        if local:
            if keyspace:
                request_url += "&isLocal=true"
            else:
                request_url += "?isLocal=true"
        if since:
            if keyspace or local:
                request_url += "&since=" + quote(since)
            else:
                request_url += "?since=" + quote(since)
        if duration:
            if keyspace or since or local:
                request_url += "&duration=" + quote(duration)
            else:
                request_url += "?duration=" + quote(duration)
        result = self.request(request_url)
        if result.is_successful():
            result = result.transform_with_data(new_data=RepairInfo(result.data))
        return result<|MERGE_RESOLUTION|>--- conflicted
+++ resolved
@@ -186,13 +186,8 @@
 
         return result
 
-<<<<<<< HEAD
     def post(self, keyspace=None, table=None, local=False, incremental=False):
-        request_url = V2RepairSchedulerRequest.v2_repair_trigger_url
-=======
-    def post(self, keyspace=None, table=None, local=False):
         request_url = V2RepairSchedulerRequest.v2_repair_run_url
->>>>>>> e370cbce
         if keyspace:
             request_url += "?keyspace=" + keyspace
             if table:
