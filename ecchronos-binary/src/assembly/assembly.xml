<!--

    Copyright 2018 Telefonaktiebolaget LM Ericsson

    Licensed under the Apache License, Version 2.0 (the "License");
    you may not use this file except in compliance with the License.
    You may obtain a copy of the License at
        http://www.apache.org/licenses/LICENSE-2.0

    Unless required by applicable law or agreed to in writing, software
    distributed under the License is distributed on an "AS IS" BASIS,
    WITHOUT WARRANTIES OR CONDITIONS OF ANY KIND, either express or implied.
    See the License for the specific language governing permissions and
    limitations under the License.

-->
<assembly xmlns="http://maven.apache.org/plugins/maven-assembly-plugin/assembly/1.1.0" xmlns:xsi="http://www.w3.org/2001/XMLSchema-instance" xsi:schemaLocation="http://maven.apache.org/plugins/maven-assembly-plugin/assembly/1.1.0 http://maven.apache.org/xsd/assembly-1.1.0.xsd">
    <id>binary</id>
    <formats>
        <format>tar.gz</format>
        <format>zip</format>
    </formats>
    <files>
        <file>
            <source>${project.basedir}/src/bin/ecc.sh</source>
            <outputDirectory>bin</outputDirectory>
            <destName>ecc</destName>
        </file>
        <file>
            <source>${project.basedir}/src/bin/ecc-status.py</source>
            <outputDirectory>bin</outputDirectory>
            <destName>ecc-status</destName>
        </file>
        <file>
            <source>${project.basedir}/src/bin/ecc-config.py</source>
            <outputDirectory>bin</outputDirectory>
            <destName>ecc-config</destName>
        </file>
    </files>
    <fileSets>
        <fileSet>
            <directory>${project.basedir}/src/resources</directory>
            <outputDirectory>conf</outputDirectory>
            <includes>
<<<<<<< HEAD
                <include>ecc.cfg</include>
=======
                <include>ecChronos.cfg</include>
                <include>jvm.options</include>
>>>>>>> b9f4fbb5
                <include>logback.xml</include>
                <include>create_keyspace_sample.cql</include>
            </includes>
        </fileSet>
        <fileSet>
            <directory>${project.basedir}/src/pylib</directory>
            <outputDirectory>pylib</outputDirectory>
        </fileSet>
        <fileSet>
            <directory>.</directory>
            <outputDirectory>statistics</outputDirectory>
            <excludes>
                <exclude>*/**</exclude>
            </excludes>
        </fileSet>
        <fileSet>
            <directory>${project.basedir}/</directory>
            <!-- <outputDirectory></outputDirectory> -->
            <includes>
                <include>LICENSE.txt</include>
            </includes>
        </fileSet>
        <fileSet>
            <directory>${project.basedir}/target/generated-sources/license/</directory>
            <outputDirectory></outputDirectory>
            <includes>
                <include>THIRD-PARTY.txt</include>
            </includes>
        </fileSet>
        <fileSet>
            <directory>${project.basedir}/target/site</directory>
            <outputDirectory>site</outputDirectory>
        </fileSet>
    </fileSets>
    <dependencySets>
        <dependencySet>
            <outputDirectory>lib</outputDirectory>
            <useProjectArtifact>true</useProjectArtifact>
            <scope>runtime</scope>
        </dependencySet>
    </dependencySets>
</assembly><|MERGE_RESOLUTION|>--- conflicted
+++ resolved
@@ -42,12 +42,8 @@
             <directory>${project.basedir}/src/resources</directory>
             <outputDirectory>conf</outputDirectory>
             <includes>
-<<<<<<< HEAD
                 <include>ecc.cfg</include>
-=======
-                <include>ecChronos.cfg</include>
                 <include>jvm.options</include>
->>>>>>> b9f4fbb5
                 <include>logback.xml</include>
                 <include>create_keyspace_sample.cql</include>
             </includes>
