--- conflicted
+++ resolved
@@ -128,11 +128,8 @@
                                     <includes>
                                         <include>ecc.yml</include>
                                         <include>security.yml</include>
-<<<<<<< HEAD
+                                        <include>application.yml</include>
                                         <include>schedule.yml</include>
-=======
-                                        <include>application.yml</include>
->>>>>>> a5ec8e3d
                                     </includes>
                                 </resource>
                             </resources>
