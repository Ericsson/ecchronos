--- conflicted
+++ resolved
@@ -20,11 +20,7 @@
     <parent>
         <groupId>com.ericsson.bss.cassandra.ecchronos</groupId>
         <artifactId>parent</artifactId>
-<<<<<<< HEAD
         <version>1.1.1-SNAPSHOT</version>
-=======
-        <version>1.0.6-SNAPSHOT</version>
->>>>>>> 4740ccbe
     </parent>
     <artifactId>core</artifactId>
     <packaging>bundle</packaging>
