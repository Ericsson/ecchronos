/*
 * Copyright 2018 Telefonaktiebolaget LM Ericsson
 *
 * Licensed under the Apache License, Version 2.0 (the "License");
 * you may not use this file except in compliance with the License.
 * You may obtain a copy of the License at
 *     http://www.apache.org/licenses/LICENSE-2.0
 *
 * Unless required by applicable law or agreed to in writing, software
 * distributed under the License is distributed on an "AS IS" BASIS,
 * WITHOUT WARRANTIES OR CONDITIONS OF ANY KIND, either express or implied.
 * See the License for the specific language governing permissions and
 * limitations under the License.
 */
package com.ericsson.bss.cassandra.ecchronos.core.repair;

import com.ericsson.bss.cassandra.ecchronos.core.CassandraMetrics;
import com.ericsson.bss.cassandra.ecchronos.core.JmxProxyFactory;
import com.ericsson.bss.cassandra.ecchronos.core.TableStorageStates;
import com.ericsson.bss.cassandra.ecchronos.core.metrics.TableRepairMetrics;
import com.ericsson.bss.cassandra.ecchronos.core.repair.state.AlarmPostUpdateHook;
import com.ericsson.bss.cassandra.ecchronos.core.repair.state.RepairHistory;
import com.ericsson.bss.cassandra.ecchronos.core.repair.state.RepairState;
import com.ericsson.bss.cassandra.ecchronos.core.repair.state.RepairStateFactory;
import com.ericsson.bss.cassandra.ecchronos.core.repair.state.ReplicationState;
import com.ericsson.bss.cassandra.ecchronos.core.scheduling.ScheduleManager;
import com.ericsson.bss.cassandra.ecchronos.core.scheduling.ScheduledJob;
import com.ericsson.bss.cassandra.ecchronos.core.utils.TableReference;
import com.ericsson.bss.cassandra.ecchronos.fm.RepairFaultReporter;
import com.google.common.util.concurrent.ThreadFactoryBuilder;
import org.slf4j.Logger;
import org.slf4j.LoggerFactory;

import java.io.Closeable;
import java.util.ArrayList;
import java.util.Collection;
import java.util.HashMap;
import java.util.HashSet;
import java.util.List;
import java.util.Map;
import java.util.Set;
import java.util.concurrent.ExecutorService;
import java.util.concurrent.Executors;
import java.util.concurrent.TimeUnit;

/**
 * A factory creating {@link TableRepairJob}'s for tables based on the provided repair configuration.
 */
public final class RepairSchedulerImpl implements RepairScheduler, Closeable
{
    private static final int TERMINATION_WAIT = 10;

    private static final Logger LOG = LoggerFactory.getLogger(RepairSchedulerImpl.class);

    private final Map<TableReference, Set<ScheduledRepairJob>> myScheduledJobs = new HashMap<>();
    private final Object myLock = new Object();

    private final ExecutorService myExecutor;

    private final RepairFaultReporter myFaultReporter;
    private final JmxProxyFactory myJmxProxyFactory;
    private final TableRepairMetrics myTableRepairMetrics;
    private final ScheduleManager myScheduleManager;
    private final RepairStateFactory myRepairStateFactory;
    private final ReplicationState myReplicationState;
    private final RepairLockType myRepairLockType;
    private final TableStorageStates myTableStorageStates;
    private final List<TableRepairPolicy> myRepairPolicies;
    private final RepairHistory myRepairHistory;
    private final CassandraMetrics myCassandraMetrics;

    private RepairSchedulerImpl(final Builder builder)
    {
        myExecutor = Executors.newSingleThreadScheduledExecutor(
                new ThreadFactoryBuilder().setNameFormat("RepairScheduler-%d").build());
        myFaultReporter = builder.myFaultReporter;
        myJmxProxyFactory = builder.myJmxProxyFactory;
        myTableRepairMetrics = builder.myTableRepairMetrics;
        myScheduleManager = builder.myScheduleManager;
        myRepairStateFactory = builder.myRepairStateFactory;
        myReplicationState = builder.myReplicationState;
        myRepairLockType = builder.myRepairLockType;
        myTableStorageStates = builder.myTableStorageStates;
        myRepairPolicies = new ArrayList<>(builder.myRepairPolicies);
        myCassandraMetrics = builder.myCassandraMetrics;
        myRepairHistory = builder.myRepairHistory;
    }

    @Override
    public void close()
    {
        myExecutor.shutdown();
        try
        {
            if (!myExecutor.awaitTermination(TERMINATION_WAIT, TimeUnit.SECONDS))
            {
                LOG.warn("Waited 10 seconds for executor to shutdown, still not shut down");
            }
        }
        catch (InterruptedException e)
        {
            LOG.error("Interrupted while waiting for executor to shutdown", e);
            Thread.currentThread().interrupt();
        }

        synchronized (myLock)
        {
            for (TableReference tableReference : myScheduledJobs.keySet())
            {
                Set<ScheduledRepairJob> jobs = myScheduledJobs.get(tableReference);
                for (ScheduledRepairJob job : jobs)
                {
                    descheduleTableJob(job);
                }
            }

            myScheduledJobs.clear();
        }
    }

    @Override
    public void putConfigurations(final TableReference tableReference,
                                  final Set<RepairConfiguration> repairConfiguration)
    {
        myExecutor.execute(() -> handleTableConfigurationChange(tableReference, repairConfiguration));
    }

    @Override
    public void removeConfiguration(final TableReference tableReference)
    {
        myExecutor.execute(() -> handleTableConfigurationRemoved(tableReference));
    }

    @Override
    public List<ScheduledRepairJobView> getCurrentRepairJobs()
    {
        synchronized (myLock)
        {
            List<ScheduledRepairJobView> views = new ArrayList<>();
            for (Set<ScheduledRepairJob> jobs : myScheduledJobs.values())
            {
                for (ScheduledRepairJob job: jobs)
                {
                    views.add(job.getView());
                }
            }
            return views;
        }
    }

    private void handleTableConfigurationChange(final TableReference tableReference,
                                                final Set<RepairConfiguration> repairConfigurations)
    {
        synchronized (myLock)
        {
            try
            {
                if (configurationHasChanged(tableReference, repairConfigurations))
                {
                    createTableSchedule(tableReference, repairConfigurations);
                }
            }
            catch (Exception e)
            {
                LOG.error("Unexpected error during schedule change of {}:", tableReference, e);
            }
        }
    }

    private boolean configurationHasChanged(final TableReference tableReference,
                                            final Set<RepairConfiguration> repairConfigurations)
    {
        Set<ScheduledRepairJob> jobs = myScheduledJobs.get(tableReference);
        if (jobs == null || jobs.isEmpty())
        {
            return true;
        }
        int matching = 0;
        for (ScheduledRepairJob job : jobs)
        {
            for (RepairConfiguration repairConfiguration : repairConfigurations)
            {
                if (job.getRepairConfiguration().equals(repairConfiguration))
                {
                    matching++;
                }
            }
        }
        return matching != repairConfigurations.size();
    }

    private void createTableSchedule(final TableReference tableReference,
                                     final Set<RepairConfiguration> repairConfigurations)
    {
        Set<ScheduledRepairJob> jobs = myScheduledJobs.get(tableReference);
        if (jobs != null)
        {
            for (ScheduledRepairJob job : jobs)
            {
                descheduleTableJob(job);
            }
        }
        Set<ScheduledRepairJob> newJobs = new HashSet<>();
        for (RepairConfiguration repairConfiguration : repairConfigurations)
        {
            ScheduledRepairJob job = createScheduledRepairJob(tableReference, repairConfiguration);
            newJobs.add(job);
            myScheduleManager.schedule(job);
        }
        myScheduledJobs.put(tableReference, newJobs);
    }

    private void handleTableConfigurationRemoved(final TableReference tableReference)
    {
        synchronized (myLock)
        {
            try
            {
                Set<ScheduledRepairJob> jobs = myScheduledJobs.remove(tableReference);
                for (ScheduledRepairJob job : jobs)
                {
                    descheduleTableJob(job);
                }
            }
            catch (Exception e)
            {
                LOG.error("Unexpected error during schedule removal of {}:", tableReference, e);
            }
        }
    }

    private void descheduleTableJob(final ScheduledJob job)
    {
        if (job != null)
        {
            myScheduleManager.deschedule(job);
        }
    }

    private ScheduledRepairJob createScheduledRepairJob(final TableReference tableReference,
            final RepairConfiguration repairConfiguration)
    {
        ScheduledJob.Configuration configuration = new ScheduledJob.ConfigurationBuilder()
                .withPriority(ScheduledJob.Priority.LOW)
                .withRunInterval(repairConfiguration.getRepairIntervalInMs(), TimeUnit.MILLISECONDS)
                .withBackoff(repairConfiguration.getBackoffInMs(), TimeUnit.MILLISECONDS)
                .build();
<<<<<<< HEAD
        ScheduledRepairJob job;
        if (repairConfiguration.getRepairType().equals(RepairOptions.RepairType.INCREMENTAL))
        {
            job = new IncrementalRepairJob.Builder()
                    .withConfiguration(configuration)
                    .withJmxProxyFactory(myJmxProxyFactory)
                    .withTableReference(tableReference)
                    .withTableRepairMetrics(myTableRepairMetrics)
                    .withRepairConfiguration(repairConfiguration)
                    .withRepairLockType(myRepairLockType)
                    .withReplicationState(myReplicationState)
                    .withRepairPolices(myRepairPolicies)
                    .withCassandraMetrics(myCassandraMetrics)
                    .build();
        }
        else
        {
            AlarmPostUpdateHook alarmPostUpdateHook = new AlarmPostUpdateHook(tableReference, repairConfiguration,
                    myFaultReporter);
            RepairState repairState = myRepairStateFactory.create(tableReference, repairConfiguration,
                    alarmPostUpdateHook);
            job = new TableRepairJob.Builder()
                    .withConfiguration(configuration)
                    .withJmxProxyFactory(myJmxProxyFactory)
                    .withTableReference(tableReference)
                    .withRepairState(repairState)
                    .withTableRepairMetrics(myTableRepairMetrics)
                    .withRepairConfiguration(repairConfiguration)
                    .withRepairLockType(myRepairLockType)
                    .withTableStorageStates(myTableStorageStates)
                    .withRepairPolices(myRepairPolicies)
                    .withRepairHistory(myRepairHistory)
                    .build();

        }
        job.runnable();
=======
        job.refreshState();

>>>>>>> 0351fd82
        return job;
    }

    public static Builder builder()
    {
        return new Builder();
    }

    public static class Builder
    {
        private RepairFaultReporter myFaultReporter;
        private JmxProxyFactory myJmxProxyFactory;
        private TableRepairMetrics myTableRepairMetrics;
        private ScheduleManager myScheduleManager;
        private RepairStateFactory myRepairStateFactory;
        private ReplicationState myReplicationState;
        private RepairLockType myRepairLockType;
        private TableStorageStates myTableStorageStates;
        private RepairHistory myRepairHistory;
        private CassandraMetrics myCassandraMetrics;
        private final List<TableRepairPolicy> myRepairPolicies = new ArrayList<>();

        /**
         * RepairSchedulerImpl build with fault reporter.
         *
         * @param repairFaultReporter Repair fault reporter.
         * @return Builder
         */
        public Builder withFaultReporter(final RepairFaultReporter repairFaultReporter)
        {
            myFaultReporter = repairFaultReporter;
            return this;
        }

        /**
         * RepairSchedulerImpl build with JMX proxy factory.
         *
         * @param jmxProxyFactory JMX proxy factory.
         * @return Builder
         */
        public Builder withJmxProxyFactory(final JmxProxyFactory jmxProxyFactory)
        {
            myJmxProxyFactory = jmxProxyFactory;
            return this;
        }

        /**
         * RepairSchedulerImpl build with table repair metrics.
         *
         * @param tableRepairMetrics Table repair metrics.
         * @return Builder
         */
        public Builder withTableRepairMetrics(final TableRepairMetrics tableRepairMetrics)
        {
            myTableRepairMetrics = tableRepairMetrics;
            return this;
        }

        /**
         * RepairSchedulerImpl build with schedule manager.
         *
         * @param scheduleManager Schedule manager.
         * @return Builder
         */
        public Builder withScheduleManager(final ScheduleManager scheduleManager)
        {
            myScheduleManager = scheduleManager;
            return this;
        }

        /**
         * RepairSchedulerImpl build with repair state factory.
         *
         * @param repairStateFactory Repair state factory.
         * @return Builder
         */
        public Builder withRepairStateFactory(final RepairStateFactory repairStateFactory)
        {
            myRepairStateFactory = repairStateFactory;
            return this;
        }

        /**
         * RepairSchedulerImpl build with replication state.
         *
         * @param theReplicationState Replication state.
         * @return Builder
         */
        public Builder withReplicationState(final ReplicationState theReplicationState)
        {
            myReplicationState = theReplicationState;
            return this;
        }

        /**
         * RepairSchedulerImpl build with repair lock type.
         *
         * @param repairLockType Repair lock type.
         * @return Builder
         */
        public Builder withRepairLockType(final RepairLockType repairLockType)
        {
            myRepairLockType = repairLockType;
            return this;
        }

        /**
         * RepairSchedulerImpl build with table storage states.
         *
         * @param tableStorageStates Table storage states.
         * @return Builder
         */
        public Builder withTableStorageStates(final TableStorageStates tableStorageStates)
        {
            myTableStorageStates = tableStorageStates;
            return this;
        }

        /**
         * RepairSchedulerImpl build with repair policies.
         *
         * @param tableRepairPolicies Table repair policies.
         * @return Builder
         */
        public Builder withRepairPolicies(final Collection<TableRepairPolicy> tableRepairPolicies)
        {
            myRepairPolicies.addAll(tableRepairPolicies);
            return this;
        }

        /**
         * RepairSchedulerImpl build with repair history.
         *
         * @param repairHistory Repair history.
         * @return Builder
         */
        public Builder withRepairHistory(final RepairHistory repairHistory)
        {
            myRepairHistory = repairHistory;
            return this;
        }

        /**
         * Build with cassandra metrics.
         *
         * @param cassandraMetrics Cassandra metrics.
         * @return Builder
         */
        public Builder withCassandraMetrics(final CassandraMetrics cassandraMetrics)
        {
            myCassandraMetrics = cassandraMetrics;
            return this;
        }

        /**
         * RepairSchedulerImpl build.
         *
         * @return RepairSchedulerImpl
         */
        public RepairSchedulerImpl build()
        {
            return new RepairSchedulerImpl(this);
        }
    }
}<|MERGE_RESOLUTION|>--- conflicted
+++ resolved
@@ -245,7 +245,6 @@
                 .withRunInterval(repairConfiguration.getRepairIntervalInMs(), TimeUnit.MILLISECONDS)
                 .withBackoff(repairConfiguration.getBackoffInMs(), TimeUnit.MILLISECONDS)
                 .build();
-<<<<<<< HEAD
         ScheduledRepairJob job;
         if (repairConfiguration.getRepairType().equals(RepairOptions.RepairType.INCREMENTAL))
         {
@@ -281,11 +280,7 @@
                     .build();
 
         }
-        job.runnable();
-=======
         job.refreshState();
-
->>>>>>> 0351fd82
         return job;
     }
 
