--- conflicted
+++ resolved
@@ -32,18 +32,15 @@
     private final ImmutableList<LongTokenRange> myVnodes;
     private final long myLastCompletedAt;
 
-<<<<<<< HEAD
     /**
      * Constructor.
      *
      * @param replicas The nodes.
      * @param vnodes The token ranges.
+     * @param lastCompletedAt last repair completed
      */
-    public ReplicaRepairGroup(final ImmutableSet<DriverNode> replicas, final ImmutableList<LongTokenRange> vnodes)
-=======
-    public ReplicaRepairGroup(ImmutableSet<Node> replicas, ImmutableList<LongTokenRange> vnodes,
+    public ReplicaRepairGroup(final ImmutableSet<DriverNode> replicas, final ImmutableList<LongTokenRange> vnodes,
             final long lastCompletedAt)
->>>>>>> 438e57f7
     {
         myReplicas = replicas;
         myVnodes = vnodes;
@@ -70,13 +67,7 @@
         return myReplicas.stream().map(DriverNode::getDatacenter).collect(Collectors.toSet());
     }
 
-    /**
-<<<<<<< HEAD
-     * Iterate.
-     *
-     * @return Token range iterator
-     */
-=======
+     /**
      * Get last completed at.
      *
      * @return Last completed at for this repair group.
@@ -86,7 +77,11 @@
         return myLastCompletedAt;
     }
 
->>>>>>> 438e57f7
+    /**
+     * Iterate.
+     *
+     * @return Token range iterator
+     */
     @Override
     public Iterator<LongTokenRange> iterator()
     {
