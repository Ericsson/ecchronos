--- conflicted
+++ resolved
@@ -32,12 +32,8 @@
     private final ImmutableList<LongTokenRange> myVnodes;
     private final long myLastCompletedAt;
 
-<<<<<<< HEAD
-    public ReplicaRepairGroup(ImmutableSet<Node> replicas, ImmutableList<LongTokenRange> vnodes)
-=======
-    public ReplicaRepairGroup(ImmutableSet<Host> replicas, ImmutableList<LongTokenRange> vnodes,
+    public ReplicaRepairGroup(ImmutableSet<Node> replicas, ImmutableList<LongTokenRange> vnodes,
             final long lastCompletedAt)
->>>>>>> 9c21d904
     {
         myReplicas = replicas;
         myVnodes = vnodes;
