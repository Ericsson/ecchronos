/*
 * Copyright 2018 Telefonaktiebolaget LM Ericsson
 *
 * Licensed under the Apache License, Version 2.0 (the "License");
 * you may not use this file except in compliance with the License.
 * You may obtain a copy of the License at
 *     http://www.apache.org/licenses/LICENSE-2.0
 *
 * Unless required by applicable law or agreed to in writing, software
 * distributed under the License is distributed on an "AS IS" BASIS,
 * WITHOUT WARRANTIES OR CONDITIONS OF ANY KIND, either express or implied.
 * See the License for the specific language governing permissions and
 * limitations under the License.
 */
package com.ericsson.bss.cassandra.ecchronos.core.repair.state;

import com.ericsson.bss.cassandra.ecchronos.core.utils.LongTokenRange;
import com.ericsson.bss.cassandra.ecchronos.core.utils.DriverNode;
import com.ericsson.bss.cassandra.ecchronos.core.utils.TableReference;
import com.google.common.collect.ImmutableSet;
import org.slf4j.Logger;
import org.slf4j.LoggerFactory;

import java.util.ArrayList;
import java.util.HashSet;
import java.util.Iterator;
import java.util.List;
import java.util.Map;
import java.util.Set;

/**
 * A repair state factory which uses a {@link RepairHistoryProvider} to determine repair state.
 */
public class VnodeRepairStateFactoryImpl implements VnodeRepairStateFactory
{
    private static final Logger LOG = LoggerFactory.getLogger(VnodeRepairStateFactoryImpl.class);

    private final ReplicationState myReplicationState;
    private final RepairHistoryProvider myRepairHistoryProvider;
    private final boolean useSubRanges;

    public VnodeRepairStateFactoryImpl(final ReplicationState replicationState,
                                       final RepairHistoryProvider repairHistoryProvider,
                                       final boolean toUseSubRanges)
    {
        myReplicationState = replicationState;
        myRepairHistoryProvider = repairHistoryProvider;
        this.useSubRanges = toUseSubRanges;
    }

    /**
     * {@inheritDoc}
     */
    @Override
<<<<<<< HEAD
    public VnodeRepairStates calculateNewState(final TableReference tableReference, final RepairStateSnapshot previous)
=======
    public VnodeRepairStates calculateNewState(TableReference tableReference, RepairStateSnapshot previous, long iterateToTime)
>>>>>>> a0cebf51
    {
        Map<LongTokenRange, ImmutableSet<DriverNode>> tokenRangeToReplicaMap
                = myReplicationState.getTokenRangeToReplicas(tableReference);
        long lastRepairedAt = previousLastRepairedAt(previous, tokenRangeToReplicaMap);

        Iterator<RepairEntry> repairEntryIterator;

        if (lastRepairedAt == VnodeRepairState.UNREPAIRED)
        {
            LOG.debug("No last repaired at found for {}, iterating over all repair entries", tableReference);
<<<<<<< HEAD
            repairEntryIterator = myRepairHistoryProvider.iterate(tableReference,
                    now, (repairEntry) -> acceptRepairEntries(repairEntry, tokenRangeToReplicaMap));
        }
        else
        {
            LOG.debug("Table {} snapshot created at {}, iterating repir entries until that time", tableReference,
                    previous.getCreatedAt());
            repairEntryIterator = myRepairHistoryProvider.iterate(tableReference, now, previous.getCreatedAt(),
                    (repairEntry) -> acceptRepairEntries(repairEntry, tokenRangeToReplicaMap));
=======
            repairEntryIterator = myRepairHistoryProvider.iterate(tableReference, iterateToTime, (repairEntry) -> acceptRepairEntries(repairEntry, tokenRangeToReplicaMap));
        }
        else
        {
            LOG.debug("Table {} snapshot created at {}, iterating repair entries until that time", tableReference, previous.getCreatedAt());
            repairEntryIterator = myRepairHistoryProvider.iterate(tableReference, iterateToTime, previous.getCreatedAt(), (repairEntry) -> acceptRepairEntries(repairEntry, tokenRangeToReplicaMap));
>>>>>>> a0cebf51
        }

        return generateVnodeRepairStates(lastRepairedAt, previous, repairEntryIterator, tokenRangeToReplicaMap);
    }

    /**
     * {@inheritDoc}
     */
    @Override
    public VnodeRepairStates calculateState(final TableReference tableReference,
                                            final long to,
                                            final long from)
    {
        Map<LongTokenRange, ImmutableSet<DriverNode>> tokenRangeToReplicaMap
                = myReplicationState.getTokenRangeToReplicas(tableReference);
        Iterator<RepairEntry> repairEntryIterator = myRepairHistoryProvider.iterate(tableReference, to, from,
                (repairEntry) -> acceptRepairEntries(repairEntry, tokenRangeToReplicaMap));
        return generateVnodeRepairStates(VnodeRepairState.UNREPAIRED,
                null, repairEntryIterator, tokenRangeToReplicaMap);
    }

    /**
     * {@inheritDoc}
     */
    @Override
    public VnodeRepairStates calculateClusterWideState(final TableReference tableReference,
                                                       final long to,
                                                       final long from)
    {
        Map<LongTokenRange, ImmutableSet<DriverNode>> tokenRanges = myReplicationState.getTokenRanges(tableReference);
        Set<DriverNode> allNodes = new HashSet<>();
        tokenRanges.values().forEach(n -> allNodes.addAll(n));
        List<RepairEntry> allRepairEntries = new ArrayList<>();
        for (DriverNode node : allNodes)
        {
            Iterator<RepairEntry> repairEntryIterator = myRepairHistoryProvider.iterate(node.getId(),
                    tableReference, to, from, (repairEntry) -> acceptRepairEntries(repairEntry, tokenRanges));
            while (repairEntryIterator.hasNext())
            {
                RepairEntry repairEntry = repairEntryIterator.next();
                allRepairEntries.add(repairEntry);
            }
        }
        return generateVnodeRepairStates(VnodeRepairState.UNREPAIRED, null, allRepairEntries.iterator(), tokenRanges);
    }

    private VnodeRepairStates generateVnodeRepairStates(final long lastRepairedAt,
                                                        final RepairStateSnapshot previous,
                                                        final Iterator<RepairEntry> repairEntryIterator,
                                                        final Map<LongTokenRange, ImmutableSet<DriverNode>>
                                                                tokenRangeToReplicaMap)
    {
        List<VnodeRepairState> vnodeRepairStatesBase = new ArrayList<>();

        for (Map.Entry<LongTokenRange, ImmutableSet<DriverNode>> entry : tokenRangeToReplicaMap.entrySet())
        {
            LongTokenRange longTokenRange = entry.getKey();
            ImmutableSet<DriverNode> replicas = entry.getValue();
            vnodeRepairStatesBase.add(new VnodeRepairState(longTokenRange, replicas, lastRepairedAt));
        }

        VnodeRepairStates.Builder vnodeRepairStatusesBuilder;
        if (useSubRanges)
        {
            vnodeRepairStatusesBuilder = SubRangeRepairStates.newBuilder(vnodeRepairStatesBase);
        }
        else
        {
            vnodeRepairStatusesBuilder = VnodeRepairStatesImpl.newBuilder(vnodeRepairStatesBase);
        }

        if (previous != null)
        {
            vnodeRepairStatusesBuilder.updateVnodeRepairStates(previous.getVnodeRepairStates().getVnodeRepairStates());
        }

        while (repairEntryIterator.hasNext())
        {
            RepairEntry repairEntry = repairEntryIterator.next();
            LongTokenRange longTokenRange = repairEntry.getRange();
            ImmutableSet<DriverNode> replicas = getReplicasForRange(longTokenRange, tokenRangeToReplicaMap);

            VnodeRepairState vnodeRepairState = new VnodeRepairState(longTokenRange,
                    replicas, repairEntry.getStartedAt(), repairEntry.getFinishedAt());

            vnodeRepairStatusesBuilder.updateVnodeRepairState(vnodeRepairState);
        }

        return vnodeRepairStatusesBuilder.build();
    }

    private long previousLastRepairedAt(final RepairStateSnapshot previous,
                                        final Map<LongTokenRange, ImmutableSet<DriverNode>> tokenToReplicaMap)
    {
        if (previous == null)
        {
            return VnodeRepairState.UNREPAIRED;
        }

        long defaultUsedLastRepairedAt = previous.lastCompletedAt();

        long lastRepairedAt = Long.MAX_VALUE;

        for (VnodeRepairState vnodeRepairState : previous.getVnodeRepairStates().getVnodeRepairStates())
        {
            if (tokenToReplicaMap.containsKey(vnodeRepairState.getTokenRange())
                    && lastRepairedAt > vnodeRepairState.lastRepairedAt())
            {
                lastRepairedAt = vnodeRepairState.lastRepairedAt();
            }
        }

        if (lastRepairedAt == VnodeRepairState.UNREPAIRED)
        {
            return defaultUsedLastRepairedAt;
        }

        return lastRepairedAt == Long.MAX_VALUE ? VnodeRepairState.UNREPAIRED : lastRepairedAt;
    }

    private boolean acceptRepairEntries(final RepairEntry repairEntry,
                                        final Map<LongTokenRange, ImmutableSet<DriverNode>> tokenRangeToReplicaMap)
    {
        if (RepairStatus.SUCCESS != repairEntry.getStatus())
        {
            LOG.debug("Ignoring entry {}, repair was not successful", repairEntry);
            return false;
        }

        LongTokenRange repairedRange = repairEntry.getRange();

        ImmutableSet<DriverNode> nodes = getReplicasForRange(repairedRange, tokenRangeToReplicaMap);
        if (nodes == null)
        {
            LOG.trace("Ignoring entry {}, replicas not present in tokenRangeToReplicas", repairEntry);
            return false;
        }

        if (!nodes.equals(repairEntry.getParticipants()))
        {
            LOG.debug("Ignoring entry {}, replicas {} not matching participants", repairEntry, nodes);
            return false;
        }

        return true;
    }

    private ImmutableSet<DriverNode> getReplicasForRange(final LongTokenRange range,
                                                         final Map<LongTokenRange, ImmutableSet<DriverNode>>
                                                                 tokenRangeToReplicaMap)
    {
        ImmutableSet<DriverNode> nodes = tokenRangeToReplicaMap.get(range);
        if (nodes == null && useSubRanges)
        {
            for (Map.Entry<LongTokenRange, ImmutableSet<DriverNode>> vnode : tokenRangeToReplicaMap.entrySet())
            {
                if (vnode.getKey().isCovering(range))
                {
                    nodes = vnode.getValue();
                    break;
                }
            }
        }

        return nodes;
    }
}<|MERGE_RESOLUTION|>--- conflicted
+++ resolved
@@ -52,11 +52,8 @@
      * {@inheritDoc}
      */
     @Override
-<<<<<<< HEAD
-    public VnodeRepairStates calculateNewState(final TableReference tableReference, final RepairStateSnapshot previous)
-=======
-    public VnodeRepairStates calculateNewState(TableReference tableReference, RepairStateSnapshot previous, long iterateToTime)
->>>>>>> a0cebf51
+    public VnodeRepairStates calculateNewState(final TableReference tableReference, final RepairStateSnapshot previous,
+            final long iterateToTime)
     {
         Map<LongTokenRange, ImmutableSet<DriverNode>> tokenRangeToReplicaMap
                 = myReplicationState.getTokenRangeToReplicas(tableReference);
@@ -67,24 +64,15 @@
         if (lastRepairedAt == VnodeRepairState.UNREPAIRED)
         {
             LOG.debug("No last repaired at found for {}, iterating over all repair entries", tableReference);
-<<<<<<< HEAD
-            repairEntryIterator = myRepairHistoryProvider.iterate(tableReference,
-                    now, (repairEntry) -> acceptRepairEntries(repairEntry, tokenRangeToReplicaMap));
+            repairEntryIterator = myRepairHistoryProvider.iterate(tableReference, iterateToTime,
+                    (repairEntry) -> acceptRepairEntries(repairEntry, tokenRangeToReplicaMap));
         }
         else
         {
-            LOG.debug("Table {} snapshot created at {}, iterating repir entries until that time", tableReference,
+            LOG.debug("Table {} snapshot created at {}, iterating repair entries until that time", tableReference,
                     previous.getCreatedAt());
-            repairEntryIterator = myRepairHistoryProvider.iterate(tableReference, now, previous.getCreatedAt(),
-                    (repairEntry) -> acceptRepairEntries(repairEntry, tokenRangeToReplicaMap));
-=======
-            repairEntryIterator = myRepairHistoryProvider.iterate(tableReference, iterateToTime, (repairEntry) -> acceptRepairEntries(repairEntry, tokenRangeToReplicaMap));
-        }
-        else
-        {
-            LOG.debug("Table {} snapshot created at {}, iterating repair entries until that time", tableReference, previous.getCreatedAt());
-            repairEntryIterator = myRepairHistoryProvider.iterate(tableReference, iterateToTime, previous.getCreatedAt(), (repairEntry) -> acceptRepairEntries(repairEntry, tokenRangeToReplicaMap));
->>>>>>> a0cebf51
+            repairEntryIterator = myRepairHistoryProvider.iterate(tableReference, iterateToTime,
+                    previous.getCreatedAt(), (repairEntry) -> acceptRepairEntries(repairEntry, tokenRangeToReplicaMap));
         }
 
         return generateVnodeRepairStates(lastRepairedAt, previous, repairEntryIterator, tokenRangeToReplicaMap);
