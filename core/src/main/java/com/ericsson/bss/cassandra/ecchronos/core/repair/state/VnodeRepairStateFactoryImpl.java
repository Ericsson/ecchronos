/*
 * Copyright 2018 Telefonaktiebolaget LM Ericsson
 *
 * Licensed under the Apache License, Version 2.0 (the "License");
 * you may not use this file except in compliance with the License.
 * You may obtain a copy of the License at
 *     http://www.apache.org/licenses/LICENSE-2.0
 *
 * Unless required by applicable law or agreed to in writing, software
 * distributed under the License is distributed on an "AS IS" BASIS,
 * WITHOUT WARRANTIES OR CONDITIONS OF ANY KIND, either express or implied.
 * See the License for the specific language governing permissions and
 * limitations under the License.
 */
package com.ericsson.bss.cassandra.ecchronos.core.repair.state;

import com.datastax.driver.core.Host;
import com.ericsson.bss.cassandra.ecchronos.core.utils.LongTokenRange;
import com.ericsson.bss.cassandra.ecchronos.core.utils.TableReference;
import com.google.common.collect.ImmutableSet;
import org.slf4j.Logger;
import org.slf4j.LoggerFactory;

import java.net.InetAddress;
import java.util.ArrayList;
import java.util.Iterator;
import java.util.List;
import java.util.Map;
import java.util.Set;
import java.util.stream.Collectors;

/**
 * A repair state factory which uses a {@link RepairHistoryProvider} to determine repair state.
 */
public class VnodeRepairStateFactoryImpl implements VnodeRepairStateFactory
{
    private static final Logger LOG = LoggerFactory.getLogger(VnodeRepairStateFactoryImpl.class);

    private final ReplicationState myReplicationState;
    private final RepairHistoryProvider myRepairHistoryProvider;

    public VnodeRepairStateFactoryImpl(ReplicationState replicationState, RepairHistoryProvider repairHistoryProvider)
    {
        myReplicationState = replicationState;
        myRepairHistoryProvider = repairHistoryProvider;
    }

    @Override
    public VnodeRepairStates calculateNewState(TableReference tableReference, RepairStateSnapshot previous)
    {
        Map<LongTokenRange, ImmutableSet<Host>> tokenRangeToReplicaMap = myReplicationState.getTokenRangeToReplicas(tableReference);
        long lastRepairedAt = previousLastRepairedAt(previous, tokenRangeToReplicaMap);
        long now = System.currentTimeMillis();

        Iterator<RepairEntry> repairEntryIterator;

        if (lastRepairedAt == VnodeRepairState.UNREPAIRED)
        {
            LOG.debug("No last repaired at found for {}, iterating over all repair entries", tableReference);
            repairEntryIterator = myRepairHistoryProvider.iterate(tableReference, now, (repairEntry) -> acceptRepairEntries(repairEntry, tokenRangeToReplicaMap));
        }
        else
        {
<<<<<<< HEAD
            LOG.debug("Table {} last repaired at {}, iterating repair entries until that time", tableReference, lastRepairedAt);
            repairEntryIterator = myRepairHistoryProvider.iterate(tableReference, now, lastRepairedAt, (repairEntry) -> acceptRepairEntries(repairEntry, tokenRangeToReplicaMap));
=======
            LOG.debug("Table {} snapshot created at {}, iterating repir entries until that time", tableReference, previous.getCreatedAt());
            repairEntryIterator = myRepairHistoryProvider.iterate(tableReference, now, previous.getCreatedAt(), (repairEntry) -> acceptRepairEntries(repairEntry, tokenRangeToReplicaMap));
>>>>>>> 1bca4bef
        }

        return generateVnodeRepairStates(lastRepairedAt, previous, repairEntryIterator, tokenRangeToReplicaMap);
    }

    private VnodeRepairStates generateVnodeRepairStates(long lastRepairedAt, RepairStateSnapshot previous, Iterator<RepairEntry> repairEntryIterator, Map<LongTokenRange, ImmutableSet<Host>> tokenRangeToReplicaMap)
    {
        List<VnodeRepairState> vnodeRepairStatesBase = new ArrayList<>();

        for (Map.Entry<LongTokenRange, ImmutableSet<Host>> entry : tokenRangeToReplicaMap.entrySet())
        {
            LongTokenRange longTokenRange = entry.getKey();
            ImmutableSet<Host> replicas = entry.getValue();
            vnodeRepairStatesBase.add(new VnodeRepairState(longTokenRange, replicas, lastRepairedAt));
        }

        VnodeRepairStates.Builder vnodeRepairStatusesBuilder = VnodeRepairStates.newBuilder(vnodeRepairStatesBase);

        if (previous != null)
        {
            vnodeRepairStatusesBuilder.updateVnodeRepairStates(previous.getVnodeRepairStates().getVnodeRepairStates());
        }

        while(repairEntryIterator.hasNext())
        {
            RepairEntry repairEntry = repairEntryIterator.next();
            LongTokenRange longTokenRange = repairEntry.getRange();
            ImmutableSet<Host> replicas = tokenRangeToReplicaMap.get(longTokenRange);

            VnodeRepairState vnodeRepairState = new VnodeRepairState(longTokenRange, replicas, repairEntry.getStartedAt());

            vnodeRepairStatusesBuilder.updateVnodeRepairState(vnodeRepairState);
        }

        return vnodeRepairStatusesBuilder.build();
    }

    private long previousLastRepairedAt(RepairStateSnapshot previous, Map<LongTokenRange, ImmutableSet<Host>> tokenToReplicaMap)
    {
        if (previous == null)
        {
            return VnodeRepairState.UNREPAIRED;
        }

        long defaultUsedLastRepairedAt = previous.lastRepairedAt();

        long lastRepairedAt = Long.MAX_VALUE;

        for (VnodeRepairState vnodeRepairState : previous.getVnodeRepairStates().getVnodeRepairStates())
        {
            if (tokenToReplicaMap.containsKey(vnodeRepairState.getTokenRange())
                    && lastRepairedAt > vnodeRepairState.lastRepairedAt())
            {
                lastRepairedAt = vnodeRepairState.lastRepairedAt();
            }
        }

        if (lastRepairedAt == VnodeRepairState.UNREPAIRED)
        {
            return defaultUsedLastRepairedAt;
        }

        return lastRepairedAt == Long.MAX_VALUE ? VnodeRepairState.UNREPAIRED : lastRepairedAt;
    }

    private boolean acceptRepairEntries(RepairEntry repairEntry, Map<LongTokenRange, ImmutableSet<Host>> tokenRangeToReplicaMap)
    {
        if (RepairStatus.SUCCESS != repairEntry.getStatus())
        {
            LOG.debug("Ignoring entry {}, repair was not successful", repairEntry);
            return false;
        }

        LongTokenRange repairedRange = repairEntry.getRange();

        ImmutableSet<Host> hosts = tokenRangeToReplicaMap.get(repairedRange);
        if (hosts == null)
        {
            LOG.trace("Ignoring entry {}, replicas not present in tokenRangeToReplicas", repairEntry);
            return false;
        }

        Set<InetAddress> hostAddresses = hosts.stream().map(Host::getBroadcastAddress).collect(Collectors.toSet());

        if (!hostAddresses.equals(repairEntry.getParticipants()))
        {
            LOG.debug("Ignoring entry {}, replicas {} not matching participants", repairEntry, hostAddresses);
            return false;
        }

        return true;
    }
}<|MERGE_RESOLUTION|>--- conflicted
+++ resolved
@@ -61,13 +61,8 @@
         }
         else
         {
-<<<<<<< HEAD
-            LOG.debug("Table {} last repaired at {}, iterating repair entries until that time", tableReference, lastRepairedAt);
-            repairEntryIterator = myRepairHistoryProvider.iterate(tableReference, now, lastRepairedAt, (repairEntry) -> acceptRepairEntries(repairEntry, tokenRangeToReplicaMap));
-=======
             LOG.debug("Table {} snapshot created at {}, iterating repir entries until that time", tableReference, previous.getCreatedAt());
             repairEntryIterator = myRepairHistoryProvider.iterate(tableReference, now, previous.getCreatedAt(), (repairEntry) -> acceptRepairEntries(repairEntry, tokenRangeToReplicaMap));
->>>>>>> 1bca4bef
         }
 
         return generateVnodeRepairStates(lastRepairedAt, previous, repairEntryIterator, tokenRangeToReplicaMap);
