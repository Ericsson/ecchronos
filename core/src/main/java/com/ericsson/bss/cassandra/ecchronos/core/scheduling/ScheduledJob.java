--- conflicted
+++ resolved
@@ -68,11 +68,11 @@
     }
 
     /**
-<<<<<<< HEAD
      * This method gets run after the job is removed from the Queue. It will run whether the job fails or succeeds.
      */
     protected void finishJob() {}
-=======
+
+    /**
      * This method is called every time the scheduler creates a list of jobs to run.
      * Use this if you need to do some updates before priority is calculated.
      * Default is noop.
@@ -81,7 +81,6 @@
     {
         // NOOP by default
     }
->>>>>>> 693781b0
 
     /**
      * Set the job to be runnable again after the given delay has elapsed.
