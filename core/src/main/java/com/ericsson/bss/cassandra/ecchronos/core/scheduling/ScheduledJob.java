--- conflicted
+++ resolved
@@ -145,12 +145,8 @@
     public final int getRealPriority(final long lastSuccessfulRun)
     {
         long now = System.currentTimeMillis();
-<<<<<<< HEAD
-        long diff = now - (getLastSuccessfulRun() + myRunIntervalInMs - getRunOffset());
-=======
-
-        long diff = now - (lastSuccessfulRun + myRunIntervalInMs);
->>>>>>> 8e08f937
+
+        long diff = now - (lastSuccessfulRun + myRunIntervalInMs - getRunOffset());
 
         if (diff < 0)
         {
