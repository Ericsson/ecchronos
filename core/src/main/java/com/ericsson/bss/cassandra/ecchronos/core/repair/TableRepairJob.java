/*
 * Copyright 2018 Telefonaktiebolaget LM Ericsson
 *
 * Licensed under the Apache License, Version 2.0 (the "License");
 * you may not use this file except in compliance with the License.
 * You may obtain a copy of the License at
 *     http://www.apache.org/licenses/LICENSE-2.0
 *
 * Unless required by applicable law or agreed to in writing, software
 * distributed under the License is distributed on an "AS IS" BASIS,
 * WITHOUT WARRANTIES OR CONDITIONS OF ANY KIND, either express or implied.
 * See the License for the specific language governing permissions and
 * limitations under the License.
 */
package com.ericsson.bss.cassandra.ecchronos.core.repair;

import com.ericsson.bss.cassandra.ecchronos.core.JmxProxyFactory;
import com.ericsson.bss.cassandra.ecchronos.core.TableStorageStates;
import com.ericsson.bss.cassandra.ecchronos.core.metrics.TableRepairMetrics;
import com.ericsson.bss.cassandra.ecchronos.core.repair.state.RepairHistory;
import com.ericsson.bss.cassandra.ecchronos.core.repair.state.RepairState;
import com.ericsson.bss.cassandra.ecchronos.core.repair.state.RepairStateSnapshot;
import com.ericsson.bss.cassandra.ecchronos.core.repair.state.ReplicaRepairGroup;
import com.ericsson.bss.cassandra.ecchronos.core.repair.state.VnodeRepairState;
import com.ericsson.bss.cassandra.ecchronos.core.repair.state.VnodeRepairStates;
import com.ericsson.bss.cassandra.ecchronos.core.scheduling.ScheduledJob;
import com.ericsson.bss.cassandra.ecchronos.core.scheduling.ScheduledTask;
import com.ericsson.bss.cassandra.ecchronos.core.utils.LongTokenRange;
import com.ericsson.bss.cassandra.ecchronos.core.utils.TableReference;
import com.google.common.base.Preconditions;
import org.slf4j.Logger;
import org.slf4j.LoggerFactory;

import java.math.BigInteger;
import java.util.ArrayList;
import java.util.Collection;
import java.util.Collections;
import java.util.Iterator;
import java.util.List;
import java.util.concurrent.TimeUnit;
import java.util.function.Predicate;

/**
 * A scheduled job that keeps track of the repair status of a single table. The table is considered repaired for this
 * node if all the ranges this node is responsible for is repaired within the minimum run interval.
 * <p>
 * When run this job will create {@link RepairTask RepairTasks} that repairs the table.
 */
public class TableRepairJob extends ScheduledJob
{
    private static final int DAYS_IN_A_WEEK = 7;

    private static final Logger LOG = LoggerFactory.getLogger(TableRepairJob.class);

    private static final RepairLockFactory REPAIR_LOCK_FACTORY = new RepairLockFactoryImpl();

    private final TableReference myTableReference;
    private final JmxProxyFactory myJmxProxyFactory;
    private final RepairState myRepairState;
    private final RepairConfiguration myRepairConfiguration;
    private final RepairLockType myRepairLockType;
    private final List<TableRepairPolicy> myRepairPolicies;

    private final TableRepairMetrics myTableRepairMetrics;
    private final TableStorageStates myTableStorageStates;
    private final RepairHistory myRepairHistory;

    TableRepairJob(final Builder builder)
    {
        super(builder.configuration, builder.tableReference.getId());

        myTableReference = builder.tableReference;
        myJmxProxyFactory = Preconditions.checkNotNull(builder.jmxProxyFactory,
                "JMX Proxy Factory must be set");
        myRepairState = Preconditions.checkNotNull(builder.repairState,
                "Repair state must be set");
        myTableRepairMetrics = Preconditions
                .checkNotNull(builder.tableRepairMetrics,
                        "Table repair metrics must be set");
        myRepairConfiguration = Preconditions
                .checkNotNull(builder.repairConfiguration,
                        "Repair configuration must be set");
        myRepairLockType = Preconditions.checkNotNull(builder.repairLockType,
                "Repair lock type must be set");
        myTableStorageStates = Preconditions
                .checkNotNull(builder.tableStorageStates,
                        "Table storage states must be set");
        myRepairPolicies = Preconditions.checkNotNull(builder.repairPolicies,
                "Repair policies cannot be null");
        myRepairHistory = Preconditions.checkNotNull(builder.repairHistory,
                "Repair history must be set");
    }

    /**
     * Get table reference.
     *
     * @return TableReference
     */
    public TableReference getTableReference()
    {
        return myTableReference;
    }

    /**
     * Get repair configuration.
     *
     * @return RepairConfiguration
     */
    public RepairConfiguration getRepairConfiguration()
    {
        return myRepairConfiguration;
    }

    /**
     * Get scheduled repair job view.
     *
     * @return ScheduledRepairJobView
     */
    public ScheduledRepairJobView getView()
    {
        long now = System.currentTimeMillis();
        return new ScheduledRepairJobView(getId(), myTableReference, myRepairConfiguration, myRepairState.getSnapshot(),
                getStatus(now), getProgress(now), getNextRunInMs());
    }

    private long getNextRunInMs()
    {
        return (getLastSuccessfulRun() + getRepairConfiguration().getRepairIntervalInMs()) - getRunOffset();
    }

    private double getProgress(final long timestamp)
    {
        long interval = myRepairConfiguration.getRepairIntervalInMs();
        Collection<VnodeRepairState> states = myRepairState.getSnapshot().getVnodeRepairStates().getVnodeRepairStates();

        long nRepaired = states.stream()
                .filter(isRepaired(timestamp, interval))
                .count();

        return states.isEmpty()
                ? 0
                : (double) nRepaired / states.size();
    }

    private Predicate<VnodeRepairState> isRepaired(final long timestamp, final long interval)
    {
        return state -> timestamp - state.lastRepairedAt() <= interval;
    }

    private ScheduledRepairJobView.Status getStatus(final long timestamp)
    {
        if (getRealPriority() != -1 && !super.runnable())
        {
            return ScheduledRepairJobView.Status.BLOCKED;
        }
        long repairedAt = myRepairState.getSnapshot().lastCompletedAt();
        long msSinceLastRepair = timestamp - repairedAt;
        RepairConfiguration config = myRepairConfiguration;

        if (msSinceLastRepair >= config.getRepairErrorTimeInMs())
        {
            return ScheduledRepairJobView.Status.OVERDUE;
        }
        if (msSinceLastRepair >= config.getRepairWarningTimeInMs())
        {
            return ScheduledRepairJobView.Status.LATE;
        }
        if (msSinceLastRepair >= (config.getRepairIntervalInMs() - getRunOffset()))
        {
            return ScheduledRepairJobView.Status.ON_TIME;
        }
        return ScheduledRepairJobView.Status.COMPLETED;
    }

    /**
     * Iterator for scheduled tasks built up by repair groups.
     *
     * @return Scheduled task iterator
     */
    @Override
    public Iterator<ScheduledTask> iterator()
    {
        RepairStateSnapshot repairStateSnapshot = myRepairState.getSnapshot();
        if (repairStateSnapshot.canRepair())
        {
            List<ScheduledTask> taskList = new ArrayList<>();

            BigInteger tokensPerRepair = getTokensPerRepair(repairStateSnapshot.getVnodeRepairStates());

            for (ReplicaRepairGroup replicaRepairGroup : repairStateSnapshot.getRepairGroups())
            {
                RepairGroup.Builder builder = RepairGroup.newBuilder()
                        .withTableReference(myTableReference)
                        .withRepairConfiguration(myRepairConfiguration)
                        .withReplicaRepairGroup(replicaRepairGroup)
                        .withJmxProxyFactory(myJmxProxyFactory)
                        .withTableRepairMetrics(myTableRepairMetrics)
                        .withRepairResourceFactory(myRepairLockType.getLockFactory())
                        .withRepairLockFactory(REPAIR_LOCK_FACTORY)
                        .withTokensPerRepair(tokensPerRepair)
                        .withRepairPolicies(myRepairPolicies)
                        .withRepairHistory(myRepairHistory)
                        .withJobId(getId());

                taskList.add(builder.build(getRealPriority()));
            }

            return taskList.iterator();
        }
        else
        {
            return Collections.emptyIterator();
        }
    }

    /**
     * Update the state and set if the task was successful.
     *
     * @param successful
     *            If the job ran successfully.
     * @param task
     *            Last task that has completely successful
     */
    @Override
    public void postExecute(final boolean successful, final ScheduledTask task)
    {
        try
        {
            myRepairState.update();
        }
        catch (Exception e)
        {
            LOG.warn("Unable to check repair history, {}", this, e);
        }

        super.postExecute(successful, task);
    }

    /**
     * Get last successful run.
     *
     * @return long
     */
    @Override
    public long getLastSuccessfulRun()
    {
        return myRepairState.getSnapshot().lastCompletedAt();
    }

    /**
     * Get run offset.
     *
     * @return long
     */
    @Override
    public long getRunOffset()
    {
        return myRepairState.getSnapshot().getEstimatedRepairTime();
    }

    /**
     * Runnable.
     *
     * @return boolean
     */
    @Override
    public boolean runnable()
    {
        try
        {
            myRepairState.update();
        } catch (Exception e)
        {
            LOG.warn("Unable to check repair history, {}", this, e);
        }

        return myRepairState.getSnapshot().canRepair() && super.runnable();
    }

    /**
<<<<<<< HEAD
     * String representation.
     *
     * @return String
     */
=======
     * Calculate real priority based on available tasks.
     */
    @Override
    public final int getRealPriority()
    {
        RepairStateSnapshot repairStateSnapshot = myRepairState.getSnapshot();
        int priority = -1;
        if (repairStateSnapshot.canRepair())
        {
            long minRepairedAt = System.currentTimeMillis();
            for (ReplicaRepairGroup replicaRepairGroup : repairStateSnapshot.getRepairGroups())
            {
                long replicaGroupCompletedAt = replicaRepairGroup.getLastCompletedAt();
                if (replicaGroupCompletedAt < minRepairedAt)
                {
                    minRepairedAt = replicaGroupCompletedAt;
                }
            }
            priority = getRealPriority(minRepairedAt);
        }
        return priority;
    }

>>>>>>> 438e57f7
    @Override
    public String toString()
    {
        return String.format("Repair job of %s", myTableReference);
    }

    private BigInteger getTokensPerRepair(final VnodeRepairStates vnodeRepairStates)
    {
        BigInteger tokensPerRepair = LongTokenRange.FULL_RANGE;

        if (myRepairConfiguration.getTargetRepairSizeInBytes() != RepairConfiguration.FULL_REPAIR_SIZE)
        {
            BigInteger tableSizeInBytes = BigInteger.valueOf(myTableStorageStates.getDataSize(myTableReference));

            if (!BigInteger.ZERO.equals(tableSizeInBytes))
            {
                BigInteger fullRangeSize = vnodeRepairStates.getVnodeRepairStates().stream()
                        .map(VnodeRepairState::getTokenRange)
                        .map(LongTokenRange::rangeSize)
                        .reduce(BigInteger.ZERO, BigInteger::add);

                BigInteger targetSizeInBytes = BigInteger.valueOf(myRepairConfiguration.getTargetRepairSizeInBytes());

                BigInteger targetRepairs = tableSizeInBytes.divide(targetSizeInBytes);
                tokensPerRepair = fullRangeSize.divide(targetRepairs);
            }
        }

        return tokensPerRepair;
    }

    @SuppressWarnings("VisibilityModifier")
    public static class Builder
    {
        Configuration configuration = new ConfigurationBuilder()
                .withPriority(Priority.LOW)
                .withRunInterval(DAYS_IN_A_WEEK, TimeUnit.DAYS)
                .build();
        private TableReference tableReference;
        private JmxProxyFactory jmxProxyFactory;
        private RepairState repairState;
        private TableRepairMetrics tableRepairMetrics = null;
        private RepairConfiguration repairConfiguration = RepairConfiguration.DEFAULT;
        private RepairLockType repairLockType;
        private TableStorageStates tableStorageStates;
        private final List<TableRepairPolicy> repairPolicies = new ArrayList<>();
        private RepairHistory repairHistory;

        /**
         * Build table repair job with configuration.
         *
         * @param theConfiguration Configuration.
         * @return Builder
         */
        public Builder withConfiguration(final Configuration theConfiguration)
        {
            this.configuration = theConfiguration;
            return this;
        }

        /**
         * Build table repair job with table reference.
         *
         * @param theTableReference Table reference.
         * @return Builder
         */
        public Builder withTableReference(final TableReference theTableReference)
        {
            this.tableReference = theTableReference;
            return this;
        }

        /**
         * Build table repair job with JMX proxy factory.
         *
         * @param aJMXProxyFactory JMX proxy factory.
         * @return Builder
         */
        public Builder withJmxProxyFactory(final JmxProxyFactory aJMXProxyFactory)
        {
            this.jmxProxyFactory = aJMXProxyFactory;
            return this;
        }

        /**
         * Build table repair job with repair state.
         *
         * @param theRepairState Repair state.
         * @return Builder
         */
        public Builder withRepairState(final RepairState theRepairState)
        {
            this.repairState = theRepairState;
            return this;
        }

        /**
         * Build table repair job with table repair metrics.
         *
         * @param theTableRepairMetrics Table repair metrics.
         * @return Builder
         */
        public Builder withTableRepairMetrics(final TableRepairMetrics theTableRepairMetrics)
        {
            this.tableRepairMetrics = theTableRepairMetrics;
            return this;
        }

        /**
         * Build table repair job with repair configuration.
         *
         * @param theRepairConfiguration The repair confiuration.
         * @return Builder
         */
        public Builder withRepairConfiguration(final RepairConfiguration theRepairConfiguration)
        {
            this.repairConfiguration = theRepairConfiguration;
            return this;
        }

        /**
         * Build table repair job with repair lock type.
         *
         * @param theRepairLockType Repair lock type.
         * @return Builder
         */
        public Builder withRepairLockType(final RepairLockType theRepairLockType)
        {
            this.repairLockType = theRepairLockType;
            return this;
        }

        /**
         * Build table repair job with table storage states.
         *
         * @param theTableStorageStates Table storage states.
         * @return Builder
         */
        public Builder withTableStorageStates(final TableStorageStates theTableStorageStates)
        {
            this.tableStorageStates = theTableStorageStates;
            return this;
        }

        /**
         * Build table repair job with repair policies.
         *
         * @param tableRepairPolicies The table repair policies.
         * @return Builder
         */
        public Builder withRepairPolices(final Collection<TableRepairPolicy> tableRepairPolicies)
        {
            this.repairPolicies.addAll(tableRepairPolicies);
            return this;
        }

        /**
         * Build table repair job with repair history.
         *
         * @param aRepairHistory Repair history.
         * @return Builder
         */
        public Builder withRepairHistory(final RepairHistory aRepairHistory)
        {
            this.repairHistory = aRepairHistory;
            return this;
        }

        /**
         * Build table repair job.
         *
         * @return TableRepairJob
         */
        public TableRepairJob build()
        {
            Preconditions.checkNotNull(tableReference, "Table reference must be set");

            return new TableRepairJob(this);
        }
    }
}<|MERGE_RESOLUTION|>--- conflicted
+++ resolved
@@ -269,7 +269,8 @@
         try
         {
             myRepairState.update();
-        } catch (Exception e)
+        }
+        catch (Exception e)
         {
             LOG.warn("Unable to check repair history, {}", this, e);
         }
@@ -277,14 +278,9 @@
         return myRepairState.getSnapshot().canRepair() && super.runnable();
     }
 
-    /**
-<<<<<<< HEAD
-     * String representation.
-     *
-     * @return String
-     */
-=======
+     /**
      * Calculate real priority based on available tasks.
+     * @return priority
      */
     @Override
     public final int getRealPriority()
@@ -307,7 +303,11 @@
         return priority;
     }
 
->>>>>>> 438e57f7
+    /**
+     * String representation.
+     *
+     * @return String
+     */
     @Override
     public String toString()
     {
