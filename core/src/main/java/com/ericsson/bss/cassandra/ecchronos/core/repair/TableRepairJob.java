--- conflicted
+++ resolved
@@ -14,15 +14,6 @@
  */
 package com.ericsson.bss.cassandra.ecchronos.core.repair;
 
-<<<<<<< HEAD
-import java.math.BigInteger;
-import java.util.*;
-import java.util.concurrent.TimeUnit;
-import java.util.function.Predicate;
-
-=======
-import com.ericsson.bss.cassandra.ecchronos.core.Clock;
->>>>>>> e2ec3ff1
 import com.ericsson.bss.cassandra.ecchronos.core.JmxProxyFactory;
 import com.ericsson.bss.cassandra.ecchronos.core.TableStorageStates;
 import com.ericsson.bss.cassandra.ecchronos.core.metrics.TableRepairMetrics;
@@ -31,16 +22,6 @@
 import com.ericsson.bss.cassandra.ecchronos.core.scheduling.ScheduledTask;
 import com.ericsson.bss.cassandra.ecchronos.core.utils.LongTokenRange;
 import com.ericsson.bss.cassandra.ecchronos.core.utils.TableReference;
-<<<<<<< HEAD
-import com.ericsson.bss.cassandra.ecchronos.core.metrics.TableRepairMetrics;
-import com.ericsson.bss.cassandra.ecchronos.core.scheduling.ScheduledJob;
-import org.slf4j.Logger;
-import org.slf4j.LoggerFactory;
-
-=======
-import com.ericsson.bss.cassandra.ecchronos.fm.RepairFaultReporter;
-import com.ericsson.bss.cassandra.ecchronos.fm.RepairFaultReporter.FaultCode;
-import com.google.common.annotations.VisibleForTesting;
 import com.google.common.base.Preconditions;
 import org.slf4j.Logger;
 import org.slf4j.LoggerFactory;
@@ -48,9 +29,8 @@
 import java.math.BigInteger;
 import java.util.*;
 import java.util.concurrent.TimeUnit;
-import java.util.concurrent.atomic.AtomicReference;
-
->>>>>>> e2ec3ff1
+import java.util.function.Predicate;
+
 /**
  * A scheduled job that keeps track of the repair status of a single table. The table is considered repaired for this node if all the ranges this node
  * is responsible for is repaired within the minimum run interval.
@@ -75,20 +55,9 @@
     {
         super(builder.configuration);
 
-<<<<<<< HEAD
-        myTableReference = builder.tableReference;
-        myJmxProxyFactory = builder.jmxProxyFactory;
-        myRepairState = builder.repairState;
-        myTableRepairMetrics = builder.tableRepairMetrics;
-        myRepairConfiguration = builder.repairConfiguration;
-        myRepairLockType = builder.repairLockType;
-        myTableStorageStates = builder.tableStorageStates;
-        myRepairPolicies = builder.repairPolicies;
-=======
         myTableReference = Preconditions.checkNotNull(builder.tableReference, "Table reference must be set");
         myJmxProxyFactory = Preconditions.checkNotNull(builder.jmxProxyFactory, "JMX Proxy Factory must be set");
         myRepairState = Preconditions.checkNotNull(builder.repairState, "Repair state must be set");
-        myFaultReporter = Preconditions.checkNotNull(builder.faultReporter, "Fault reporter must be set");
         myTableRepairMetrics = Preconditions
                 .checkNotNull(builder.tableRepairMetrics, "Table repair metrics must be set");
         myRepairConfiguration = Preconditions
@@ -97,7 +66,6 @@
         myTableStorageStates = Preconditions
                 .checkNotNull(builder.tableStorageStates, "Table storage states must be set");
         myRepairPolicies = Preconditions.checkNotNull(builder.repairPolicies, "Repair policies cannot be null");
->>>>>>> e2ec3ff1
     }
 
     public TableReference getTableReference()
@@ -323,25 +291,6 @@
 
         public TableRepairJob build()
         {
-<<<<<<< HEAD
-            if (tableReference == null)
-            {
-                throw new IllegalArgumentException("Table reference cannot be null");
-            }
-            if (jmxProxyFactory == null)
-            {
-                throw new IllegalArgumentException("JMX Proxy factory cannot be null");
-            }
-            if (tableRepairMetrics == null)
-            {
-                throw new IllegalArgumentException("Metric interface not set");
-            }
-            if (tableStorageStates == null)
-            {
-                throw new IllegalArgumentException("Table storage states not set");
-            }
-=======
->>>>>>> e2ec3ff1
             return new TableRepairJob(this);
         }
     }
