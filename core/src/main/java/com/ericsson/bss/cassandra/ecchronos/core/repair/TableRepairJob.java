--- conflicted
+++ resolved
@@ -140,7 +140,6 @@
 
             for (ReplicaRepairGroup replicaRepairGroup : repairStateSnapshot.getRepairGroups())
             {
-<<<<<<< HEAD
                 RepairGroup.Builder builder = RepairGroup.newBuilder()
                         .withTableReference(myTableReference)
                         .withRepairConfiguration(myRepairConfiguration)
@@ -154,15 +153,7 @@
                         .withRepairHistory(myRepairHistory)
                         .withJobId(getId());
 
-                taskList.add(builder.build(getRealPriority()));
-=======
-                taskList.add(new RepairGroup(getRealPriority(replicaRepairGroup.getLastCompletedAt()),
-                        myTableReference, myRepairConfiguration,
-                        replicaRepairGroup, myJmxProxyFactory, myTableRepairMetrics,
-                        myRepairLockType.getLockFactory(),
-                        new RepairLockFactoryImpl(),
-                        tokensPerRepair, myRepairPolicies));
->>>>>>> 693781b0
+                taskList.add(builder.build(getRealPriority(replicaRepairGroup.getLastCompletedAt())));
             }
 
             return taskList.iterator();
@@ -197,28 +188,7 @@
     @Override
     public boolean runnable()
     {
-<<<<<<< HEAD
-        try
-        {
-            myRepairState.update();
-        } catch (Exception e)
-        {
-            LOG.warn("Unable to check repair history, {}", this, e);
-        }
-
         return myRepairState.getSnapshot().canRepair() && super.runnable();
-=======
-        RepairStateSnapshot repairStateSnapshot = myRepairState.getSnapshot();
-
-        long lastRepaired = repairStateSnapshot.lastRepairedAt();
-
-        if (lastRepaired != VnodeRepairState.UNREPAIRED)
-        {
-            sendOrCeaseAlarm(lastRepaired);
-        }
-
-        return repairStateSnapshot.canRepair() && super.runnable();
->>>>>>> 693781b0
     }
 
     @Override
