--- conflicted
+++ resolved
@@ -46,17 +46,13 @@
     {
         ReplicaRepairGroupFactory replicaRepairGroupFactory = VnodeRepairGroupFactory.INSTANCE;
 
-<<<<<<< HEAD
-        return new RepairStateImpl(tableReference, repairConfiguration, myVnodeRepairStateFactory, myHostStates, myTableRepairMetrics, replicaRepairGroupFactory, postUpdateHook);
-=======
         VnodeRepairStateFactory vnodeRepairStateFactory = myVnodeRepairStateFactory;
         if (repairConfiguration.getTargetRepairSizeInBytes() != RepairConfiguration.FULL_REPAIR_SIZE)
         {
             vnodeRepairStateFactory = mySubRangeRepairStateFactory;
         }
 
-        return new RepairStateImpl(tableReference, repairConfiguration, vnodeRepairStateFactory, myHostStates, myTableRepairMetrics, replicaRepairGroupFactory);
->>>>>>> 064a0452
+        return new RepairStateImpl(tableReference, repairConfiguration, vnodeRepairStateFactory, myHostStates, myTableRepairMetrics, replicaRepairGroupFactory, postUpdateHook);
     }
 
     public static Builder builder()
