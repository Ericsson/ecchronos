--- conflicted
+++ resolved
@@ -33,7 +33,6 @@
 import com.ericsson.bss.cassandra.ecchronos.core.repair.state.RepairState;
 import com.ericsson.bss.cassandra.ecchronos.core.repair.state.RepairStateFactory;
 import com.ericsson.bss.cassandra.ecchronos.core.repair.state.RepairStateSnapshot;
-import com.ericsson.bss.cassandra.ecchronos.fm.RepairFaultReporter;
 import org.junit.Before;
 import org.junit.Test;
 import org.junit.runner.RunWith;
@@ -73,14 +72,9 @@
     @Before
     public void init()
     {
-<<<<<<< HEAD
-        doReturn(myRepairStateSnapshot).when(myRepairState).getSnapshot();
-        doReturn(myRepairState).when(myRepairStateFactory).create(eq(TABLE_REFERENCE), any(), any());
-=======
         when(myRepairState.getSnapshot()).thenReturn(myRepairStateSnapshot);
-        when(myRepairStateFactory.create(eq(TABLE_REFERENCE), any())).thenReturn(myRepairState);
-        when(myRepairStateFactory.create(eq(TABLE_REFERENCE2), any())).thenReturn(myRepairState);
->>>>>>> 405b67e6
+        when(myRepairStateFactory.create(eq(TABLE_REFERENCE), any(), any())).thenReturn(myRepairState);
+        when(myRepairStateFactory.create(eq(TABLE_REFERENCE2), any(), any())).thenReturn(myRepairState);
     }
 
     @Test
@@ -114,8 +108,8 @@
 
         verify(scheduleManager, timeout(1000).times(2)).schedule(any(ScheduledJob.class));
         verify(scheduleManager, never()).deschedule(any(ScheduledJob.class));
-        verify(myRepairStateFactory).create(eq(TABLE_REFERENCE), eq(RepairConfiguration.DEFAULT));
-        verify(myRepairStateFactory).create(eq(TABLE_REFERENCE2), eq(RepairConfiguration.DEFAULT));
+        verify(myRepairStateFactory).create(eq(TABLE_REFERENCE), eq(RepairConfiguration.DEFAULT), any());
+        verify(myRepairStateFactory).create(eq(TABLE_REFERENCE2), eq(RepairConfiguration.DEFAULT), any());
         verify(myRepairState, atLeastOnce()).update();
 
         repairSchedulerImpl.close();
