/*
 * Copyright 2018 Telefonaktiebolaget LM Ericsson
 *
 * Licensed under the Apache License, Version 2.0 (the "License");
 * you may not use this file except in compliance with the License.
 * You may obtain a copy of the License at
 *     http://www.apache.org/licenses/LICENSE-2.0
 *
 * Unless required by applicable law or agreed to in writing, software
 * distributed under the License is distributed on an "AS IS" BASIS,
 * WITHOUT WARRANTIES OR CONDITIONS OF ANY KIND, either express or implied.
 * See the License for the specific language governing permissions and
 * limitations under the License.
 */
package com.ericsson.bss.cassandra.ecchronos.core.repair;

import com.datastax.driver.core.Host;
import com.ericsson.bss.cassandra.ecchronos.core.JmxProxyFactory;
import com.ericsson.bss.cassandra.ecchronos.core.exceptions.LockException;
import com.ericsson.bss.cassandra.ecchronos.core.metrics.TableRepairMetrics;
import com.ericsson.bss.cassandra.ecchronos.core.repair.state.ReplicaRepairGroup;
import com.ericsson.bss.cassandra.ecchronos.core.scheduling.DummyLock;
import com.ericsson.bss.cassandra.ecchronos.core.scheduling.LockFactory;
import com.ericsson.bss.cassandra.ecchronos.core.utils.LongTokenRange;
import com.ericsson.bss.cassandra.ecchronos.core.utils.TableReference;
import com.google.common.collect.ImmutableList;
import com.google.common.collect.ImmutableSet;
import com.google.common.collect.Sets;
import org.junit.After;
import org.junit.Before;
import org.junit.Test;
import org.junit.runner.RunWith;
import org.mockito.Mock;
import org.mockito.runners.MockitoJUnitRunner;

import java.math.BigInteger;
import java.util.Arrays;
import java.util.Collection;
import java.util.HashMap;
import java.util.HashSet;
import java.util.Iterator;
import java.util.List;
import java.util.Map;
import java.util.Set;
import java.util.concurrent.TimeUnit;

import static org.assertj.core.api.Assertions.assertThat;
import static org.assertj.core.api.Assertions.assertThatExceptionOfType;
import static org.mockito.Matchers.eq;
import static org.mockito.Mockito.doReturn;
import static org.mockito.Mockito.doThrow;
import static org.mockito.Mockito.ignoreStubs;
import static org.mockito.Mockito.mock;
import static org.mockito.Mockito.verify;
import static org.mockito.Mockito.verifyNoMoreInteractions;

@RunWith(MockitoJUnitRunner.class)
public class TestRepairGroup
{
    private static final String keyspaceName = "keyspace";
    private static final String tableName = "table";
    private static final TableReference tableReference = new TableReference(keyspaceName, tableName);
    private static final int priority = 1;

    private static final long RUN_INTERVAL_IN_DAYS = 1;
    private static final long GC_GRACE_DAYS = 10;

    @Mock
    private LockFactory myLockFactory;

    @Mock
    private JmxProxyFactory myJmxProxyFactory;

    @Mock
    private TableRepairMetrics myTableRepairMetrics;

    @Mock
    private RepairResourceFactory myRepairResourceFactory;

    @Mock
    private RepairLockFactory myRepairLockFactory;

    private RepairConfiguration repairConfiguration;

    @Before
    public void init()
    {
        repairConfiguration = RepairConfiguration.newBuilder()
                .withParallelism(RepairOptions.RepairParallelism.PARALLEL)
                .withRepairWarningTime(RUN_INTERVAL_IN_DAYS * 2, TimeUnit.DAYS)
                .withRepairErrorTime(GC_GRACE_DAYS, TimeUnit.DAYS)
                .build();
    }

    @After
    public void finalVerification()
    {
        verifyNoMoreInteractions(ignoreStubs(myLockFactory));
        verifyNoMoreInteractions(ignoreStubs(myJmxProxyFactory));
        verifyNoMoreInteractions(ignoreStubs(myTableRepairMetrics));
    }

    @Test
    public void testGetLock() throws LockException
    {
        Map<String, String> metadata = new HashMap<>();
        metadata.put("keyspace", keyspaceName);
        metadata.put("table", tableName);
        ReplicaRepairGroup replicaRepairGroup = new ReplicaRepairGroup(ImmutableSet.of(), ImmutableList.of(), System.currentTimeMillis());
        Set<RepairResource> repairResources = Sets.newHashSet(new RepairResource("DC1", "my-resource"));

        doReturn(repairResources).when(myRepairResourceFactory).getRepairResources(eq(replicaRepairGroup));
        doReturn(new DummyLock()).when(myRepairLockFactory).getLock(eq(myLockFactory), eq(repairResources), eq(metadata), eq(priority));

        RepairGroup repairGroup = new RepairGroup(priority, tableReference,
                repairConfiguration, replicaRepairGroup, myJmxProxyFactory, myTableRepairMetrics,
                myRepairResourceFactory, myRepairLockFactory);

        repairGroup.getLock(myLockFactory);

        verify(myRepairResourceFactory).getRepairResources(eq(replicaRepairGroup));
        verify(myRepairLockFactory).getLock(eq(myLockFactory), eq(repairResources), eq(metadata), eq(priority));
    }

    @Test
    public void testGetLockWithThrowingLockingStrategy() throws LockException
    {
        Map<String, String> metadata = new HashMap<>();
        metadata.put("keyspace", keyspaceName);
        metadata.put("table", tableName);
        ReplicaRepairGroup replicaRepairGroup = new ReplicaRepairGroup(ImmutableSet.of(), ImmutableList.of(), System.currentTimeMillis());
        Set<RepairResource> repairResources = Sets.newHashSet(new RepairResource("DC1", "my-resource"));

        doReturn(repairResources).when(myRepairResourceFactory).getRepairResources(eq(replicaRepairGroup));
        doThrow(LockException.class).when(myRepairLockFactory).getLock(eq(myLockFactory), eq(repairResources), eq(metadata), eq(priority));

        RepairGroup repairGroup = new RepairGroup(priority, tableReference,
                repairConfiguration, replicaRepairGroup, myJmxProxyFactory, myTableRepairMetrics,
                myRepairResourceFactory, myRepairLockFactory);

        assertThatExceptionOfType(LockException.class).isThrownBy(() -> repairGroup.getLock(myLockFactory));

        verify(myRepairResourceFactory).getRepairResources(eq(replicaRepairGroup));
        verify(myRepairLockFactory).getLock(eq(myLockFactory), eq(repairResources), eq(metadata), eq(priority));
    }

    @Test
    public void testGetRepairTask()
    {
        // setup
        Host host = mockHost("DC1");
        LongTokenRange range = new LongTokenRange(1, 2);

        ImmutableSet<Host> hosts = ImmutableSet.of(host);

<<<<<<< HEAD
        ReplicaRepairGroup replicaRepairGroup = new ReplicaRepairGroup(hosts, ImmutableList.of(range));
=======
        Set<LongTokenRange> ranges = new HashSet<>();
        ranges.add(range);

        ReplicaRepairGroup replicaRepairGroup = new ReplicaRepairGroup(hosts, ImmutableList.of(range), System.currentTimeMillis());
>>>>>>> 89717180

        RepairGroup repairGroup = new RepairGroup(priority, tableReference,
                repairConfiguration, replicaRepairGroup, myJmxProxyFactory, myTableRepairMetrics,
                myRepairResourceFactory, myRepairLockFactory);

        Collection<RepairTask> repairTasks = repairGroup.getRepairTasks();

        assertThat(repairTasks).hasSize(1);
        RepairTask repairTask = repairTasks.iterator().next();

        assertThat(repairTask.getReplicas()).containsExactlyInAnyOrderElementsOf(hosts);
        assertThat(repairTask.getTokenRanges()).containsExactly(range);
        assertThat(repairTask.getTableReference()).isEqualTo(tableReference);
        assertThat(repairTask.getRepairConfiguration().getRepairParallelism()).isEqualTo(RepairOptions.RepairParallelism.PARALLEL);
    }

    @Test
    public void testGetRepairTaskWithSubRange()
    {
        List<LongTokenRange> expectedTokenRanges = Arrays.asList(
                new LongTokenRange(0, 1),
                new LongTokenRange(1, 2),
                new LongTokenRange(2, 3),
                new LongTokenRange(3, 4),
                new LongTokenRange(4, 5)
        );

        BigInteger tokensPerRange = BigInteger.ONE;

        // setup
        Host host = mockHost("DC1");
        LongTokenRange vnode = new LongTokenRange(0, 5);

        ImmutableSet<Host> hosts = ImmutableSet.of(host);

        ReplicaRepairGroup replicaRepairGroup = new ReplicaRepairGroup(hosts, ImmutableList.of(vnode));

        RepairGroup repairGroup = new RepairGroup(priority, tableReference,
                repairConfiguration, replicaRepairGroup, myJmxProxyFactory, myTableRepairMetrics,
                myRepairResourceFactory, myRepairLockFactory,
                tokensPerRange);

        Collection<RepairTask> repairTasks = repairGroup.getRepairTasks();

        assertThat(repairTasks).hasSize(5);
        Iterator<RepairTask> iterator = repairTasks.iterator();

        for (LongTokenRange expectedRange : expectedTokenRanges)
        {
            assertThat(iterator.hasNext()).isTrue();
            RepairTask repairTask = iterator.next();

            assertThat(repairTask.getReplicas()).containsExactlyInAnyOrderElementsOf(hosts);
            assertThat(repairTask.getTokenRanges()).containsExactly(expectedRange);
            assertThat(repairTask.getTableReference()).isEqualTo(tableReference);
            assertThat(repairTask.getRepairConfiguration().getRepairParallelism()).isEqualTo(RepairOptions.RepairParallelism.PARALLEL);
        }
    }

    @Test
    public void testGetPartialRepairTasks()
    {
        // setup
        Host host = mockHost("DC1");
        Host host2 = mockHost("DC1");

        ImmutableList<LongTokenRange> vnodes = ImmutableList.of(
                new LongTokenRange(1, 2),
                new LongTokenRange(2, 3),
                new LongTokenRange(4, 5));

        ReplicaRepairGroup replicaRepairGroup = new ReplicaRepairGroup(ImmutableSet.of(host, host2), vnodes, System.currentTimeMillis());

        RepairGroup repairGroup = new RepairGroup(priority, tableReference,
                repairConfiguration, replicaRepairGroup, myJmxProxyFactory, myTableRepairMetrics,
                myRepairResourceFactory, myRepairLockFactory);

        Collection<RepairTask> tasks = repairGroup.getRepairTasks();

        assertThat(tasks.size()).isEqualTo(3);

        Set<LongTokenRange> repairTaskRanges = new HashSet<>();

        for (RepairTask repairTask : tasks)
        {
            assertThat(repairTask.getTokenRanges().size()).isEqualTo(1);
            LongTokenRange range = repairTask.getTokenRanges().iterator().next();
            repairTaskRanges.add(range);

            assertThat(repairTask.getReplicas()).containsExactlyInAnyOrder(host, host2);
            assertThat(repairTask.getTableReference()).isEqualTo(tableReference);
            assertThat(repairTask.getRepairConfiguration().getRepairParallelism()).isEqualTo(RepairOptions.RepairParallelism.PARALLEL);
        }

        assertThat(repairTaskRanges).containsExactlyElementsOf(vnodes);
    }

    private Host mockHost(String dataCenter)
    {
        Host host = mock(Host.class);
        doReturn(dataCenter).when(host).getDatacenter();
        return host;
    }
}<|MERGE_RESOLUTION|>--- conflicted
+++ resolved
@@ -153,14 +153,10 @@
 
         ImmutableSet<Host> hosts = ImmutableSet.of(host);
 
-<<<<<<< HEAD
-        ReplicaRepairGroup replicaRepairGroup = new ReplicaRepairGroup(hosts, ImmutableList.of(range));
-=======
         Set<LongTokenRange> ranges = new HashSet<>();
         ranges.add(range);
 
         ReplicaRepairGroup replicaRepairGroup = new ReplicaRepairGroup(hosts, ImmutableList.of(range), System.currentTimeMillis());
->>>>>>> 89717180
 
         RepairGroup repairGroup = new RepairGroup(priority, tableReference,
                 repairConfiguration, replicaRepairGroup, myJmxProxyFactory, myTableRepairMetrics,
@@ -196,7 +192,7 @@
 
         ImmutableSet<Host> hosts = ImmutableSet.of(host);
 
-        ReplicaRepairGroup replicaRepairGroup = new ReplicaRepairGroup(hosts, ImmutableList.of(vnode));
+        ReplicaRepairGroup replicaRepairGroup = new ReplicaRepairGroup(hosts, ImmutableList.of(vnode), System.currentTimeMillis());
 
         RepairGroup repairGroup = new RepairGroup(priority, tableReference,
                 repairConfiguration, replicaRepairGroup, myJmxProxyFactory, myTableRepairMetrics,
