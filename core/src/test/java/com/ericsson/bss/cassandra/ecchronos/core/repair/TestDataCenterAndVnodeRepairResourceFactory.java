/*
 * Copyright 2018 Telefonaktiebolaget LM Ericsson
 *
 * Licensed under the Apache License, Version 2.0 (the "License");
 * you may not use this file except in compliance with the License.
 * You may obtain a copy of the License at
 *     http://www.apache.org/licenses/LICENSE-2.0
 *
 * Unless required by applicable law or agreed to in writing, software
 * distributed under the License is distributed on an "AS IS" BASIS,
 * WITHOUT WARRANTIES OR CONDITIONS OF ANY KIND, either express or implied.
 * See the License for the specific language governing permissions and
 * limitations under the License.
 */
package com.ericsson.bss.cassandra.ecchronos.core.repair;

import static org.assertj.core.api.Assertions.assertThat;
import static org.mockito.Mockito.*;

import java.util.UUID;

import com.ericsson.bss.cassandra.ecchronos.core.utils.Node;
import com.google.common.collect.ImmutableList;
import com.google.common.collect.ImmutableSet;
import org.junit.Test;

import com.ericsson.bss.cassandra.ecchronos.core.repair.state.ReplicaRepairGroup;
import com.ericsson.bss.cassandra.ecchronos.core.utils.LongTokenRange;

public class TestDataCenterAndVnodeRepairResourceFactory
{
    @Test
    public void testSingleDataCenterHost()
    {
        UUID nodeId = UUID.fromString("f4678229-61eb-4a06-9db6-49e116c8ece0");
        Node node = mockNode("DC1", nodeId);
        RepairResource repairResourceVnode = new RepairResource("DC1", nodeId.toString());
        RepairResource repairResourceLegacy = new RepairResource("DC1", "DC1");
        ReplicaRepairGroup replicaRepairGroup = generateReplicaRepairGroup(node);

        RepairResourceFactory repairResourceFactory = RepairLockType.DATACENTER_AND_VNODE.getLockFactory();

        assertThat(repairResourceFactory.getRepairResources(replicaRepairGroup)).containsExactlyInAnyOrder(repairResourceVnode, repairResourceLegacy);
    }

    @Test
    public void testMultipleDataCenterHosts()
    {
        UUID nodeId = UUID.fromString("f4678229-61eb-4a06-9db6-49e116c8ece0");
        UUID nodeId2 = UUID.fromString("1dbe1c4f-81a8-426b-b599-cfcc26fca224");
        Node node = mockNode("DC1", nodeId);
        Node node2 = mockNode("DC2", nodeId2);
        RepairResource repairResourceVnodeDc1 = new RepairResource("DC1", nodeId.toString());
        RepairResource repairResourceVnodeDc2 = new RepairResource("DC2", nodeId2.toString());
        RepairResource repairResourceLegacyDc1 = new RepairResource("DC1", "DC1");
        RepairResource repairResourceLegacyDc2 = new RepairResource("DC2", "DC2");
        ReplicaRepairGroup replicaRepairGroup = generateReplicaRepairGroup(node, node2);

        RepairResourceFactory repairResourceFactory = RepairLockType.DATACENTER_AND_VNODE.getLockFactory();

        assertThat(repairResourceFactory.getRepairResources(replicaRepairGroup)).containsExactlyInAnyOrder(repairResourceVnodeDc1, repairResourceVnodeDc2,
                repairResourceLegacyDc1, repairResourceLegacyDc2);
    }

    private ReplicaRepairGroup generateReplicaRepairGroup(Node... nodes)
    {
        LongTokenRange range = new LongTokenRange(1, 2);
<<<<<<< HEAD
        return new ReplicaRepairGroup(ImmutableSet.copyOf(nodes), ImmutableList.of(range));
=======
        return new ReplicaRepairGroup(ImmutableSet.copyOf(hosts), ImmutableList.of(range), System.currentTimeMillis());
>>>>>>> 9c21d904
    }

    private Node mockNode(String dataCenter, UUID nodeId)
    {
        Node node = mock(Node.class);
        when(node.getDatacenter()).thenReturn(dataCenter);
        when(node.getId()).thenReturn(nodeId);
        return node;
    }
}<|MERGE_RESOLUTION|>--- conflicted
+++ resolved
@@ -65,11 +65,7 @@
     private ReplicaRepairGroup generateReplicaRepairGroup(Node... nodes)
     {
         LongTokenRange range = new LongTokenRange(1, 2);
-<<<<<<< HEAD
-        return new ReplicaRepairGroup(ImmutableSet.copyOf(nodes), ImmutableList.of(range));
-=======
-        return new ReplicaRepairGroup(ImmutableSet.copyOf(hosts), ImmutableList.of(range), System.currentTimeMillis());
->>>>>>> 9c21d904
+        return new ReplicaRepairGroup(ImmutableSet.copyOf(nodes), ImmutableList.of(range), System.currentTimeMillis());
     }
 
     private Node mockNode(String dataCenter, UUID nodeId)
