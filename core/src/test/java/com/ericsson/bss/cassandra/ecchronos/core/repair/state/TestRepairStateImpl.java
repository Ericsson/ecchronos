/*
 * Copyright 2018 Telefonaktiebolaget LM Ericsson
 *
 * Licensed under the Apache License, Version 2.0 (the "License");
 * you may not use this file except in compliance with the License.
 * You may obtain a copy of the License at
 *     http://www.apache.org/licenses/LICENSE-2.0
 *
 * Unless required by applicable law or agreed to in writing, software
 * distributed under the License is distributed on an "AS IS" BASIS,
 * WITHOUT WARRANTIES OR CONDITIONS OF ANY KIND, either express or implied.
 * See the License for the specific language governing permissions and
 * limitations under the License.
 */
package com.ericsson.bss.cassandra.ecchronos.core.repair.state;

import com.datastax.driver.core.Host;
import com.ericsson.bss.cassandra.ecchronos.core.HostStates;
import com.ericsson.bss.cassandra.ecchronos.core.metrics.TableRepairMetrics;
import com.ericsson.bss.cassandra.ecchronos.core.repair.RepairConfiguration;
import com.ericsson.bss.cassandra.ecchronos.core.utils.LongTokenRange;
import com.ericsson.bss.cassandra.ecchronos.core.utils.TableReference;
import com.google.common.collect.ImmutableSet;
import org.assertj.core.util.Lists;
import org.junit.Test;
import org.junit.runner.RunWith;
import org.mockito.ArgumentCaptor;
import org.mockito.Captor;
import org.mockito.Mock;
import org.mockito.runners.MockitoJUnitRunner;

import java.util.Arrays;
import java.util.Collections;
import java.util.List;
import java.util.concurrent.TimeUnit;

import static org.assertj.core.api.Assertions.assertThat;
import static org.mockito.Matchers.eq;
import static org.mockito.Matchers.isNull;
import static org.mockito.Mockito.doNothing;
import static org.mockito.Mockito.mock;
import static org.mockito.Mockito.reset;
import static org.mockito.Mockito.times;
import static org.mockito.Mockito.verify;
import static org.mockito.Mockito.verifyNoMoreInteractions;
import static org.mockito.Mockito.when;

@RunWith(MockitoJUnitRunner.class)
public class TestRepairStateImpl
{
    private static final TableReference tableReference = new TableReference("ks", "tb");

    @Mock
    private VnodeRepairStateFactory mockVnodeRepairStateFactory;

    @Mock
    private HostStates mockHostStates;

    @Mock
    private TableRepairMetrics mockTableRepairMetrics;

    @Mock
    private ReplicaRepairGroupFactory mockReplicaRepairGroupFactory;

    @Mock
    private ReplicaRepairGroup mockReplicaRepairGroup;

<<<<<<< HEAD
    @Mock
    private PostUpdateHook mockPostUpdateHook;

    @Before
    public void init()
    {
        when(mockReplicaRepairGroupFactory.generateReplicaRepairGroups(any())).thenReturn(Collections.singletonList(mockReplicaRepairGroup));
    }
=======
    @Captor
    private ArgumentCaptor<List<VnodeRepairState>> repairGroupCaptor;
>>>>>>> dd94cc9d

    @Test
    public void testInitialEmptyState()
    {
        long expectedAtLeastRepairedAt = System.currentTimeMillis();
        long repairIntervalInMs = TimeUnit.HOURS.toMillis(1);

        RepairConfiguration repairConfiguration = repairConfiguration(repairIntervalInMs);

        Host host = mockHost("DC1");
        when(mockHostStates.isUp(eq(host))).thenReturn(true);

        VnodeRepairState vnodeRepairState = new VnodeRepairState(new LongTokenRange(1, 2), ImmutableSet.of(host), VnodeRepairState.UNREPAIRED);

        VnodeRepairStates vnodeRepairStates = VnodeRepairStates.newBuilder(Collections.singletonList(vnodeRepairState))
                .build();

        when(mockVnodeRepairStateFactory.calculateNewState(eq(tableReference), isNull(RepairStateSnapshot.class))).thenReturn(vnodeRepairStates);
        when(mockReplicaRepairGroupFactory.generateReplicaRepairGroups(repairGroupCaptor.capture())).thenReturn(Lists.emptyList());

        RepairState repairState = new RepairStateImpl(tableReference, repairConfiguration,
                mockVnodeRepairStateFactory, mockHostStates,
                mockTableRepairMetrics, mockReplicaRepairGroupFactory, mockPostUpdateHook);

        RepairStateSnapshot repairStateSnapshot = repairState.getSnapshot();

        assertThat(repairGroupCaptor.getValue()).isEmpty();
        assertRepairStateSnapshot(repairStateSnapshot, expectedAtLeastRepairedAt, Lists.emptyList(), vnodeRepairStates);

        verify(mockTableRepairMetrics).repairState(eq(tableReference), eq(1), eq(0));
        verify(mockTableRepairMetrics).lastRepairedAt(eq(tableReference), eq(repairStateSnapshot.lastRepairedAt()));
        verify(mockPostUpdateHook, times(1)).postUpdate(repairStateSnapshot);
    }

    @Test
    public void testPartiallyRepaired()
    {
        long now = System.currentTimeMillis();
        long repairIntervalInMs = TimeUnit.HOURS.toMillis(1);
        long expectedAtLeastRepairedAt = now - repairIntervalInMs;

        RepairConfiguration repairConfiguration = repairConfiguration(repairIntervalInMs);

        Host host = mockHost("DC1");
        when(mockHostStates.isUp(eq(host))).thenReturn(true);

        VnodeRepairState vnodeRepairState = new VnodeRepairState(new LongTokenRange(1, 2), ImmutableSet.of(host), VnodeRepairState.UNREPAIRED);
        VnodeRepairState repairedVnodeRepairState = new VnodeRepairState(new LongTokenRange(2, 3), ImmutableSet.of(host), now);

        VnodeRepairStates vnodeRepairStates = VnodeRepairStates.newBuilder(Arrays.asList(vnodeRepairState, repairedVnodeRepairState))
                .build();

        when(mockVnodeRepairStateFactory.calculateNewState(eq(tableReference), isNull(RepairStateSnapshot.class))).thenReturn(vnodeRepairStates);
        when(mockReplicaRepairGroupFactory.generateReplicaRepairGroups(repairGroupCaptor.capture())).thenReturn(Collections.singletonList(mockReplicaRepairGroup));

        RepairState repairState = new RepairStateImpl(tableReference, repairConfiguration,
                mockVnodeRepairStateFactory, mockHostStates,
                mockTableRepairMetrics, mockReplicaRepairGroupFactory, mockPostUpdateHook);

        RepairStateSnapshot repairStateSnapshot = repairState.getSnapshot();

        List<VnodeRepairState> capturedVnodeStates = repairGroupCaptor.getValue();

        assertThat(capturedVnodeStates).hasSize(1);
        VnodeRepairState capturedVnodeRepairState = capturedVnodeStates.get(0);

        assertVnodeRepairStateRepairedBefore(vnodeRepairState, capturedVnodeRepairState, System.currentTimeMillis() - repairIntervalInMs);
        assertRepairStateSnapshot(repairStateSnapshot, expectedAtLeastRepairedAt, Collections.singletonList(mockReplicaRepairGroup), vnodeRepairStates);

        verify(mockTableRepairMetrics).repairState(eq(tableReference), eq(1), eq(1));
        verify(mockTableRepairMetrics).lastRepairedAt(eq(tableReference), eq(repairStateSnapshot.lastRepairedAt()));
        verify(mockPostUpdateHook, times(1)).postUpdate(repairStateSnapshot);
    }

    @Test
    public void testUpdateRepaired()
    {
        long expectedRepairedAt = System.currentTimeMillis();
        long repairIntervalInMs = TimeUnit.HOURS.toMillis(1);

        RepairConfiguration repairConfiguration = repairConfiguration(repairIntervalInMs);

        VnodeRepairState vnodeRepairState = new VnodeRepairState(new LongTokenRange(1, 2), ImmutableSet.of(mockHost("DC1")), expectedRepairedAt);

        VnodeRepairStates vnodeRepairStates = VnodeRepairStates.newBuilder(Collections.singletonList(vnodeRepairState))
                .build();

        when(mockVnodeRepairStateFactory.calculateNewState(eq(tableReference), isNull(RepairStateSnapshot.class))).thenReturn(vnodeRepairStates);
        when(mockReplicaRepairGroupFactory.generateReplicaRepairGroups(repairGroupCaptor.capture())).thenReturn(Lists.emptyList());

        RepairState repairState = new RepairStateImpl(tableReference, repairConfiguration,
                mockVnodeRepairStateFactory, mockHostStates,
                mockTableRepairMetrics, mockReplicaRepairGroupFactory, mockPostUpdateHook);

        RepairStateSnapshot repairStateSnapshot = repairState.getSnapshot();
<<<<<<< HEAD
        verify(mockPostUpdateHook, times(1)).postUpdate(repairStateSnapshot);
=======

        assertThat(repairGroupCaptor.getValue()).isEmpty();
>>>>>>> dd94cc9d
        assertRepairStateSnapshot(repairStateSnapshot, expectedRepairedAt, Lists.emptyList(), vnodeRepairStates);

        verify(mockTableRepairMetrics).repairState(eq(tableReference), eq(1), eq(0));
        verify(mockTableRepairMetrics).lastRepairedAt(eq(tableReference), eq(expectedRepairedAt));
        reset(mockTableRepairMetrics);

        // Perform update
        repairState.update();

        RepairStateSnapshot updatedRepairStateSnapshot = repairState.getSnapshot();
        assertThat(updatedRepairStateSnapshot).isSameAs(repairStateSnapshot);
        verifyNoMoreInteractions(mockTableRepairMetrics);
        verify(mockPostUpdateHook, times(2)).postUpdate(updatedRepairStateSnapshot);
    }

    private void assertRepairStateSnapshot(RepairStateSnapshot repairStateSnapshot, long expectedAtLeastRepairedAt, List<ReplicaRepairGroup> replicaRepairGroups, VnodeRepairStates vnodeRepairStatesBase)
    {
        long expectedAtMostRepairedAt = expectedAtLeastRepairedAt + TimeUnit.MINUTES.toMillis(1);
        boolean canRepair = !replicaRepairGroups.isEmpty();

        assertThat(repairStateSnapshot).isNotNull();
        assertThat(repairStateSnapshot.lastRepairedAt()).isGreaterThanOrEqualTo(expectedAtLeastRepairedAt);
        assertThat(repairStateSnapshot.lastRepairedAt()).isLessThanOrEqualTo(expectedAtMostRepairedAt);
        assertThat(repairStateSnapshot.getRepairGroups()).isEqualTo(replicaRepairGroups);
        assertThat(repairStateSnapshot.canRepair()).isEqualTo(canRepair);
        assertThat(repairStateSnapshot.getVnodeRepairStates()).isEqualTo(vnodeRepairStatesBase.combineWithRepairedAt(repairStateSnapshot.lastRepairedAt()));
    }

    private void assertVnodeRepairStateRepairedBefore(VnodeRepairState baseVnodeRepairState, VnodeRepairState actualVnodeRepairState, long repairedBefore)
    {
        assertThat(actualVnodeRepairState.getTokenRange()).isEqualTo(baseVnodeRepairState.getTokenRange());
        assertThat(actualVnodeRepairState.getReplicas()).isEqualTo(baseVnodeRepairState.getReplicas());

        assertThat(actualVnodeRepairState.lastRepairedAt()).isNotEqualTo(VnodeRepairState.UNREPAIRED);
        assertThat(actualVnodeRepairState.lastRepairedAt()).isLessThanOrEqualTo(repairedBefore);
    }

    private RepairConfiguration repairConfiguration(long repairIntervalInMs)
    {
        return RepairConfiguration.newBuilder()
                .withRepairInterval(repairIntervalInMs, TimeUnit.MILLISECONDS)
                .build();
    }

    private Host mockHost(String dataCenter)
    {
        Host host = mock(Host.class);
        when(host.getDatacenter()).thenReturn(dataCenter);
        return host;
    }
}<|MERGE_RESOLUTION|>--- conflicted
+++ resolved
@@ -37,7 +37,6 @@
 import static org.assertj.core.api.Assertions.assertThat;
 import static org.mockito.Matchers.eq;
 import static org.mockito.Matchers.isNull;
-import static org.mockito.Mockito.doNothing;
 import static org.mockito.Mockito.mock;
 import static org.mockito.Mockito.reset;
 import static org.mockito.Mockito.times;
@@ -65,19 +64,11 @@
     @Mock
     private ReplicaRepairGroup mockReplicaRepairGroup;
 
-<<<<<<< HEAD
     @Mock
     private PostUpdateHook mockPostUpdateHook;
 
-    @Before
-    public void init()
-    {
-        when(mockReplicaRepairGroupFactory.generateReplicaRepairGroups(any())).thenReturn(Collections.singletonList(mockReplicaRepairGroup));
-    }
-=======
     @Captor
     private ArgumentCaptor<List<VnodeRepairState>> repairGroupCaptor;
->>>>>>> dd94cc9d
 
     @Test
     public void testInitialEmptyState()
@@ -173,13 +164,11 @@
                 mockTableRepairMetrics, mockReplicaRepairGroupFactory, mockPostUpdateHook);
 
         RepairStateSnapshot repairStateSnapshot = repairState.getSnapshot();
-<<<<<<< HEAD
+
+        assertThat(repairGroupCaptor.getValue()).isEmpty();
+        assertRepairStateSnapshot(repairStateSnapshot, expectedRepairedAt, Lists.emptyList(), vnodeRepairStates);
+
         verify(mockPostUpdateHook, times(1)).postUpdate(repairStateSnapshot);
-=======
-
-        assertThat(repairGroupCaptor.getValue()).isEmpty();
->>>>>>> dd94cc9d
-        assertRepairStateSnapshot(repairStateSnapshot, expectedRepairedAt, Lists.emptyList(), vnodeRepairStates);
 
         verify(mockTableRepairMetrics).repairState(eq(tableReference), eq(1), eq(0));
         verify(mockTableRepairMetrics).lastRepairedAt(eq(tableReference), eq(expectedRepairedAt));
