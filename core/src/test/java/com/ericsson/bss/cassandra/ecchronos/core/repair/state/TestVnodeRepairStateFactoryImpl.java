--- conflicted
+++ resolved
@@ -55,20 +55,7 @@
     public void setup()
     {
         when(mockReplicationState.getTokenRangeToReplicas(eq(TABLE_REFERENCE))).thenReturn(tokenToHostMap);
-<<<<<<< HEAD
-    }
-=======
-        RepairHistoryProvider repairHistoryProvider = new MockedRepairHistoryProvider(TABLE_REFERENCE);
-
-        VnodeRepairStates expectedVnodeRepairStates = VnodeRepairStates.newBuilder(Arrays.asList(
-                new VnodeRepairState(longTokenRange1, replicas, VnodeRepairState.UNREPAIRED),
-                new VnodeRepairState(longTokenRange2, replicas, VnodeRepairState.UNREPAIRED)))
-                .build();
-
-        VnodeRepairStateFactory vnodeRepairStateFactory = new VnodeRepairStateFactoryImpl(mockReplicationState, repairHistoryProvider);
-
-        VnodeRepairStates actualVnodeRepairStates = vnodeRepairStateFactory.calculateNewState(TABLE_REFERENCE, null, System.currentTimeMillis());
->>>>>>> f117cc49
+    }
 
     @Test
     public void testEmptyHistoryNoPreviousIsUnrepaired() throws UnknownHostException
@@ -96,23 +83,9 @@
                 newState(range(1, 2), 1234L),
                 newState(range(2, 3), 2345L));
 
-<<<<<<< HEAD
         assertSameForVnodeAndSubrange(previousSnapshot,
                 newState(range(1, 2), 1234L),
                 newState(range(2, 3), 2345L));
-=======
-        RepairStateSnapshot previousRepairState = RepairStateSnapshot.newBuilder()
-                .withLastRepairedAt(1)
-                .withReplicaRepairGroups(Collections.emptyList())
-                .withVnodeRepairStates(expectedVnodeRepairStates)
-                .build();
-
-        VnodeRepairStateFactory vnodeRepairStateFactory = new VnodeRepairStateFactoryImpl(mockReplicationState, repairHistoryProvider);
-
-        VnodeRepairStates actualVnodeRepairStates = vnodeRepairStateFactory.calculateNewState(TABLE_REFERENCE, previousRepairState, System.currentTimeMillis());
-
-        assertThat(actualVnodeRepairStates).isEqualTo(expectedVnodeRepairStates);
->>>>>>> f117cc49
     }
 
     @Test
@@ -146,12 +119,8 @@
         withSubRangeSuccessfulRepairHistory(range(1, 3), range1RepairedAt);
         withSubRangeSuccessfulRepairHistory(range(3, 5), range1RepairedAt);
 
-<<<<<<< HEAD
         withSubRangeSuccessfulRepairHistory(range(5, 8), range2RepairedAt);
         withSubRangeSuccessfulRepairHistory(range(8, 10), range2RepairedAt);
-=======
-        VnodeRepairStates actualVnodeRepairStates = vnodeRepairStateFactory.calculateNewState(TABLE_REFERENCE, null, System.currentTimeMillis());
->>>>>>> f117cc49
 
         assertVnodeStates(newUnrepairedState(range(1, 5)),
                 newUnrepairedState(range(5, 10)));
@@ -196,13 +165,9 @@
         withRange(range(1, 5), host1, host2);
         withRange(range(5, 10), host1, host2);
 
-<<<<<<< HEAD
         withSubRangeSuccessfulRepairHistory(range(1, 3), range1RepairedAt);
         withSubRangeSuccessfulRepairHistory(range(5, 8), range2RepairedAt);
         withSubRangeSuccessfulRepairHistory(range(8, 10), range2RepairedAt);
-=======
-        VnodeRepairStates actualVnodeRepairStates = vnodeRepairStateFactory.calculateNewState(TABLE_REFERENCE, null, System.currentTimeMillis());
->>>>>>> f117cc49
 
         RepairStateSnapshot previousSnapshot = snapshot(firstRepairedAt,
                 newState(range(1, 5), firstRepairedAt),
@@ -230,25 +195,8 @@
         long range1RepairedAt = 1;
         long range2RepairedAt = 2;
 
-<<<<<<< HEAD
         withSuccessfulRepairHistory(range(1, 2), range1RepairedAt);
         withFailedRepairHistory(range(2, 3), range2RepairedAt);
-=======
-        RepairEntry repairEntry1 = new RepairEntry(longTokenRange1, range1RepairedAt, replicaAddresses, "SUCCESS");
-        RepairEntry repairEntry2 = new RepairEntry(longTokenRange2, range2RepairedAt, Collections.singleton(host1.getAddress()), "SUCCESS");
-
-        when(mockReplicationState.getTokenRangeToReplicas(eq(TABLE_REFERENCE))).thenReturn(tokenToHostMap);
-        RepairHistoryProvider repairHistoryProvider = new MockedRepairHistoryProvider(TABLE_REFERENCE, repairEntry1, repairEntry2);
-
-        VnodeRepairStates expectedVnodeRepairStates = VnodeRepairStates.newBuilder(Arrays.asList(
-                new VnodeRepairState(longTokenRange1, replicas, range1RepairedAt),
-                new VnodeRepairState(longTokenRange2, replicas, VnodeRepairState.UNREPAIRED)))
-                .build();
-
-        VnodeRepairStateFactory vnodeRepairStateFactory = new VnodeRepairStateFactoryImpl(mockReplicationState, repairHistoryProvider);
-
-        VnodeRepairStates actualVnodeRepairStates = vnodeRepairStateFactory.calculateNewState(TABLE_REFERENCE, null, System.currentTimeMillis());
->>>>>>> f117cc49
 
         assertSameForVnodeAndSubrange(newState(range(1, 2), range1RepairedAt),
                 newUnrepairedState(range(2, 3)));
@@ -288,13 +236,9 @@
 
         replaceRange(range(1, 4), range(1, 2), host1, host3);
 
-<<<<<<< HEAD
         RepairStateSnapshot previousSnapshot = snapshot(1234L,
                 newState(range(1, 4), 1234L),
                 newState(range(5, 0), 1234L));
-=======
-        VnodeRepairStates actualVnodeRepairStatesAfter = vnodeRepairStateFactory.calculateNewState(TABLE_REFERENCE, repairStateSnapshot, System.currentTimeMillis());
->>>>>>> f117cc49
 
         assertSameForVnodeAndSubrange(previousSnapshot,
                 newState(range(1, 2), 1234L),
@@ -331,22 +275,8 @@
         when(repairHistoryProvider.iterate(eq(TABLE_REFERENCE), any(long.class), any(Predicate.class))).thenReturn(
                 firstIterateRepairEntries.iterator());
 
-<<<<<<< HEAD
         assertVnodeStates(newState(range(1, 2), range1RepairedAt),
                 newState(range(2, 3), range2RepairedAt));
-=======
-        VnodeRepairStates expectedVnodeRepairStates = VnodeRepairStates.newBuilder(Arrays.asList(
-                        new VnodeRepairState(longTokenRange1, replicas, range1RepairedAt),
-                        new VnodeRepairState(longTokenRange2, replicas, range2RepairedAt)))
-                .build();
-
-        VnodeRepairStateFactory vnodeRepairStateFactory = new VnodeRepairStateFactoryImpl(mockReplicationState,
-                repairHistoryProvider);
-
-        VnodeRepairStates actualVnodeRepairStates = vnodeRepairStateFactory.calculateNewState(TABLE_REFERENCE, null, System.currentTimeMillis());
-
-        assertThat(actualVnodeRepairStates).isEqualTo(expectedVnodeRepairStates);
->>>>>>> f117cc49
 
         // Check that vnodes keep their states from old snapshot even if iterator is empty
         long firstSnapshotCreatedAt = 3;
@@ -357,11 +287,6 @@
 
         when(repairHistoryProvider.iterate(eq(TABLE_REFERENCE), any(long.class), eq(firstSnapshotCreatedAt),
                 any(Predicate.class))).thenReturn(secondIterateRepairEntries.iterator());
-<<<<<<< HEAD
-=======
-        VnodeRepairStates updatedVnodeRepairStates = vnodeRepairStateFactory.calculateNewState(TABLE_REFERENCE,
-                firstRepairStateSnapshot, System.currentTimeMillis());
->>>>>>> f117cc49
 
         assertVnodeStates(firstRepairStateSnapshot, newState(range(1, 2), range1RepairedAt),
                 newState(range(2, 3), range2RepairedAt));
@@ -378,7 +303,6 @@
 
         when(repairHistoryProvider.iterate(eq(TABLE_REFERENCE), any(long.class), eq(secondSnapshotCreatedAt),
                 any(Predicate.class))).thenReturn(thirdIterateRepairEntries.iterator());
-<<<<<<< HEAD
         assertVnodeStates(secondRepairStateSnapshot, newState(range(1, 2), updateRange1RepairedAt),
                 newState(range(2, 3), range2RepairedAt));
     }
@@ -387,10 +311,6 @@
     {
         return snapshot(repairedAt, repairedAt, states);
     }
-=======
-        updatedVnodeRepairStates = vnodeRepairStateFactory.calculateNewState(TABLE_REFERENCE,
-                secondRepairStateSnapshot, System.currentTimeMillis());
->>>>>>> f117cc49
 
     private RepairStateSnapshot snapshot(long repairedAt, long createdAt, VnodeRepairState... states)
     {
@@ -547,7 +467,7 @@
 
     private void assertNewState(VnodeRepairStateFactory factory, RepairStateSnapshot previous, Class<? extends VnodeRepairStates> expectedClass, Collection<VnodeRepairState> expectedStates)
     {
-        VnodeRepairStates newStates = factory.calculateNewState(TABLE_REFERENCE, previous);
+        VnodeRepairStates newStates = factory.calculateNewState(TABLE_REFERENCE, previous, System.currentTimeMillis());
         assertThat(newStates).isInstanceOf(expectedClass);
 
         Collection<VnodeRepairState> vnodeRepairStates = newStates.getVnodeRepairStates();
