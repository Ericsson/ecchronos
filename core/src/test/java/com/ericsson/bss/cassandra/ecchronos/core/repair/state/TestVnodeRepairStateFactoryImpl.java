--- conflicted
+++ resolved
@@ -28,25 +28,14 @@
 
 import java.net.InetAddress;
 import java.net.UnknownHostException;
-<<<<<<< HEAD
 import java.util.*;
 import java.util.concurrent.TimeUnit;
-=======
-import java.util.ArrayList;
-import java.util.Arrays;
-import java.util.Collections;
-import java.util.HashMap;
-import java.util.Iterator;
-import java.util.List;
-import java.util.Map;
->>>>>>> 0ab32cc0
 import java.util.stream.Collectors;
 
 import static org.assertj.core.api.Assertions.assertThat;
 import static org.mockito.Matchers.any;
 import static org.mockito.Matchers.eq;
 import static org.mockito.Mockito.mock;
-import static org.mockito.Mockito.verify;
 import static org.mockito.Mockito.when;
 
 @RunWith(MockitoJUnitRunner.class)
@@ -256,10 +245,78 @@
                 newState(range(5, 0), 1234L));
     }
 
+    @Test
+    public void testWithHistoryAndPreviousOnlyIteratesOverDiff() throws UnknownHostException
+    {
+        Host host1 = withHost("127.0.0.1");
+        Host host2 = withHost("127.0.0.2");
+
+        LongTokenRange longTokenRange1 = range(1, 2);
+        LongTokenRange longTokenRange2 = range(2, 3);
+        withRange(longTokenRange1, host1, host2);
+        withRange(longTokenRange2, host1, host2);
+        ImmutableSet<Host> replicas = ImmutableSet.of(host1, host2);
+
+        Map<LongTokenRange, ImmutableSet<Host>> tokenToHostMap = new HashMap<>();
+        tokenToHostMap.put(longTokenRange1, replicas);
+        tokenToHostMap.put(longTokenRange2, replicas);
+
+        long range1RepairedAt = 1;
+        long range2RepairedAt = 2;
+        ImmutableSet<InetAddress> replicaAddresses = getReplicaAddresses(replicas);
+        RepairEntry repairEntry1 = new RepairEntry(longTokenRange1, range1RepairedAt, replicaAddresses, "SUCCESS");
+        RepairEntry repairEntry2 = new RepairEntry(longTokenRange2, range2RepairedAt, replicaAddresses, "SUCCESS");
+        List<RepairEntry> firstIterateRepairEntries = new ArrayList<>();
+        firstIterateRepairEntries.add(repairEntry1);
+        firstIterateRepairEntries.add(repairEntry2);
+
+        when(mockReplicationState.getTokenRangeToReplicas(eq(TABLE_REFERENCE))).thenReturn(tokenToHostMap);
+        repairHistoryProvider = mock(RepairHistoryProvider.class);
+        when(repairHistoryProvider.iterate(eq(TABLE_REFERENCE), any(long.class), any(Predicate.class))).thenReturn(
+                firstIterateRepairEntries.iterator());
+
+        assertVnodeStates(newState(range(1, 2), range1RepairedAt),
+                newState(range(2, 3), range2RepairedAt));
+
+        // Check that vnodes keep their states from old snapshot even if iterator is empty
+        long firstSnapshotCreatedAt = 3;
+        RepairStateSnapshot firstRepairStateSnapshot = snapshot(range1RepairedAt, firstSnapshotCreatedAt,
+                newState(range(1, 2), range1RepairedAt),
+                newState(range(2, 3), range2RepairedAt));
+        List<RepairEntry> secondIterateRepairEntries = new ArrayList<>();
+
+        when(repairHistoryProvider.iterate(eq(TABLE_REFERENCE), any(long.class), eq(firstSnapshotCreatedAt),
+                any(Predicate.class))).thenReturn(secondIterateRepairEntries.iterator());
+
+        assertVnodeStates(firstRepairStateSnapshot, newState(range(1, 2), range1RepairedAt),
+                newState(range(2, 3), range2RepairedAt));
+
+        // Check that vnodes get updated for the new repair entries and old are kept from old snapshot
+        long secondSnapshotCreatedAt = 5;
+        RepairStateSnapshot secondRepairStateSnapshot = snapshot(range1RepairedAt, secondSnapshotCreatedAt,
+                newState(range(1, 2), range1RepairedAt),
+                newState(range(2, 3), range2RepairedAt));
+        long updateRange1RepairedAt = 4;
+        RepairEntry repairEntry3 = new RepairEntry(longTokenRange1, updateRange1RepairedAt, replicaAddresses, "SUCCESS");
+        List<RepairEntry> thirdIterateRepairEntries = new ArrayList<>();
+        thirdIterateRepairEntries.add(repairEntry3);
+
+        when(repairHistoryProvider.iterate(eq(TABLE_REFERENCE), any(long.class), eq(secondSnapshotCreatedAt),
+                any(Predicate.class))).thenReturn(thirdIterateRepairEntries.iterator());
+        assertVnodeStates(secondRepairStateSnapshot, newState(range(1, 2), updateRange1RepairedAt),
+                newState(range(2, 3), range2RepairedAt));
+    }
+
     private RepairStateSnapshot snapshot(long repairedAt, VnodeRepairState... states)
+    {
+        return snapshot(repairedAt, repairedAt, states);
+    }
+
+    private RepairStateSnapshot snapshot(long repairedAt, long createdAt, VnodeRepairState... states)
     {
         return RepairStateSnapshot.newBuilder()
                 .withLastRepairedAt(repairedAt)
+                .withCreatedAt(createdAt)
                 .withReplicaRepairGroups(Collections.emptyList())
                 .withVnodeRepairStates(vnodeRepairStates(states))
                 .build();
@@ -356,91 +413,7 @@
         tokenToHostMap.put(range, ImmutableSet.copyOf(replicas));
     }
 
-<<<<<<< HEAD
     private void replaceRange(LongTokenRange previousRange, LongTokenRange newRange, Host... newReplicas)
-=======
-    @Test
-    public void testWithHistoryAndPreviousOnlyIteratesOverDiff() throws UnknownHostException
-    {
-        MockedHost host1 = new MockedHost("127.0.0.1");
-        MockedHost host2 = new MockedHost("127.0.0.2");
-
-        LongTokenRange longTokenRange1 = new LongTokenRange(1, 2);
-        LongTokenRange longTokenRange2 = new LongTokenRange(2, 3);
-        ImmutableSet<Host> replicas = getReplicas(host1, host2);
-
-        Map<LongTokenRange, ImmutableSet<Host>> tokenToHostMap = new HashMap<>();
-        tokenToHostMap.put(longTokenRange1, replicas);
-        tokenToHostMap.put(longTokenRange2, replicas);
-
-        long range1RepairedAt = 1;
-        long range2RepairedAt = 2;
-        ImmutableSet<InetAddress> replicaAddresses = getReplicaAddresses(host1, host2);
-        RepairEntry repairEntry1 = new RepairEntry(longTokenRange1, range1RepairedAt, replicaAddresses, "SUCCESS");
-        RepairEntry repairEntry2 = new RepairEntry(longTokenRange2, range2RepairedAt, replicaAddresses, "SUCCESS");
-        List<RepairEntry> firstIterateRepairEntries = new ArrayList<>();
-        firstIterateRepairEntries.add(repairEntry1);
-        firstIterateRepairEntries.add(repairEntry2);
-
-        when(mockReplicationState.getTokenRangeToReplicas(eq(TABLE_REFERENCE))).thenReturn(tokenToHostMap);
-        RepairHistoryProvider repairHistoryProvider = mock(RepairHistoryProvider.class);
-        when(repairHistoryProvider.iterate(eq(TABLE_REFERENCE), any(long.class), any(Predicate.class))).thenReturn(
-                firstIterateRepairEntries.iterator());
-
-        VnodeRepairStates expectedVnodeRepairStates = VnodeRepairStates.newBuilder(Arrays.asList(
-                        new VnodeRepairState(longTokenRange1, replicas, range1RepairedAt),
-                        new VnodeRepairState(longTokenRange2, replicas, range2RepairedAt)))
-                .build();
-
-        VnodeRepairStateFactory vnodeRepairStateFactory = new VnodeRepairStateFactoryImpl(mockReplicationState,
-                repairHistoryProvider);
-
-        VnodeRepairStates actualVnodeRepairStates = vnodeRepairStateFactory.calculateNewState(TABLE_REFERENCE, null);
-
-        assertThat(actualVnodeRepairStates).isEqualTo(expectedVnodeRepairStates);
-
-        // Check that vnodes keep their states from old snapshot even if iterator is empty
-        long firstSnapshotCreatedAt = 3;
-        RepairStateSnapshot firstRepairStateSnapshot = RepairStateSnapshot.newBuilder()
-                .withVnodeRepairStates(actualVnodeRepairStates)
-                .withLastRepairedAt(range1RepairedAt)
-                .withReplicaRepairGroups(new ArrayList<>())
-                .withCreatedAt(firstSnapshotCreatedAt).build();
-        List<RepairEntry> secondIterateRepairEntries = new ArrayList<>();
-
-        when(repairHistoryProvider.iterate(eq(TABLE_REFERENCE), any(long.class), eq(firstSnapshotCreatedAt),
-                any(Predicate.class))).thenReturn(secondIterateRepairEntries.iterator());
-        VnodeRepairStates updatedVnodeRepairStates = vnodeRepairStateFactory.calculateNewState(TABLE_REFERENCE,
-                firstRepairStateSnapshot);
-
-        assertThat(updatedVnodeRepairStates).isEqualTo(expectedVnodeRepairStates);
-
-        // Check that vnodes get updated for the new repair entries and old are kept from old snapshot
-        long secondSnapshotCreatedAt = 5;
-        RepairStateSnapshot secondRepairStateSnapshot = RepairStateSnapshot.newBuilder()
-                .withVnodeRepairStates(actualVnodeRepairStates)
-                .withLastRepairedAt(range1RepairedAt)
-                .withReplicaRepairGroups(new ArrayList<>())
-                .withCreatedAt(secondSnapshotCreatedAt).build();
-        long updateRange1RepairedAt = 4;
-        RepairEntry repairEntry3 = new RepairEntry(longTokenRange1, updateRange1RepairedAt, replicaAddresses, "SUCCESS");
-        List<RepairEntry> thirdIterateRepairEntries = new ArrayList<>();
-        thirdIterateRepairEntries.add(repairEntry3);
-
-        when(repairHistoryProvider.iterate(eq(TABLE_REFERENCE), any(long.class), eq(secondSnapshotCreatedAt),
-                any(Predicate.class))).thenReturn(thirdIterateRepairEntries.iterator());
-        updatedVnodeRepairStates = vnodeRepairStateFactory.calculateNewState(TABLE_REFERENCE,
-                secondRepairStateSnapshot);
-
-        expectedVnodeRepairStates = VnodeRepairStates.newBuilder(Arrays.asList(
-                        new VnodeRepairState(longTokenRange1, replicas, updateRange1RepairedAt),
-                        new VnodeRepairState(longTokenRange2, replicas, range2RepairedAt)))
-                .build();
-        assertThat(updatedVnodeRepairStates).isEqualTo(expectedVnodeRepairStates);
-    }
-
-    private ImmutableSet<Host> getReplicas(MockedHost... hosts)
->>>>>>> 0ab32cc0
     {
         tokenToHostMap.remove(previousRange);
         withRange(newRange, newReplicas);
