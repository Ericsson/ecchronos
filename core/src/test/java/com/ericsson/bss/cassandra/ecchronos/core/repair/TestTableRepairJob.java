--- conflicted
+++ resolved
@@ -14,43 +14,8 @@
  */
 package com.ericsson.bss.cassandra.ecchronos.core.repair;
 
-<<<<<<< HEAD
 import com.datastax.oss.driver.api.core.metadata.schema.KeyspaceMetadata;
 import com.datastax.oss.driver.api.core.servererrors.OverloadedException;
-=======
-import static com.ericsson.bss.cassandra.ecchronos.core.MockTableReferenceFactory.tableReference;
-import static org.assertj.core.api.Assertions.assertThat;
-import static org.mockito.ArgumentMatchers.any;
-import static org.mockito.ArgumentMatchers.eq;
-import static org.mockito.Mockito.doNothing;
-import static org.mockito.Mockito.doReturn;
-import static org.mockito.Mockito.doThrow;
-import static org.mockito.Mockito.ignoreStubs;
-import static org.mockito.Mockito.mock;
-import static org.mockito.Mockito.times;
-import static org.mockito.Mockito.verify;
-import static org.mockito.Mockito.verifyNoMoreInteractions;
-import static org.mockito.Mockito.when;
-
-import java.util.ArrayList;
-import java.util.List;
-import java.util.Arrays;
-import java.util.Collection;
-import java.util.Collections;
-import java.util.Iterator;
-import java.util.concurrent.TimeUnit;
-
-import org.junit.After;
-import org.junit.Before;
-import org.junit.Test;
-import org.junit.runner.RunWith;
-import org.mockito.Mock;
-import org.mockito.junit.MockitoJUnitRunner;
-
-import com.datastax.driver.core.KeyspaceMetadata;
-import com.datastax.driver.core.Metadata;
-import com.datastax.driver.core.exceptions.OverloadedException;
->>>>>>> 438e57f7
 import com.ericsson.bss.cassandra.ecchronos.core.JmxProxyFactory;
 import com.ericsson.bss.cassandra.ecchronos.core.TableStorageStates;
 import com.ericsson.bss.cassandra.ecchronos.core.metrics.TableRepairMetrics;
@@ -77,6 +42,7 @@
 import org.mockito.junit.MockitoJUnitRunner;
 
 import java.util.Arrays;
+import java.util.ArrayList;
 import java.util.Collection;
 import java.util.Collections;
 import java.util.Iterator;
@@ -387,14 +353,9 @@
         ImmutableSet<DriverNode> replicas = ImmutableSet.of(mock(DriverNode.class), mock(DriverNode.class));
         ImmutableList<LongTokenRange> vnodes = ImmutableList.of(tokenRange);
 
-<<<<<<< HEAD
         VnodeRepairStates vnodeRepairStates = VnodeRepairStatesImpl.newBuilder(
                 ImmutableList.of(new VnodeRepairState(tokenRange, replicas, 1234L))).build();
-        ReplicaRepairGroup replicaRepairGroup = new ReplicaRepairGroup(replicas, vnodes);
-=======
-        VnodeRepairStates vnodeRepairStates = VnodeRepairStatesImpl.newBuilder(ImmutableList.of(new VnodeRepairState(tokenRange, replicas, 1234L))).build();
         ReplicaRepairGroup replicaRepairGroup = new ReplicaRepairGroup(replicas, vnodes, System.currentTimeMillis());
->>>>>>> 438e57f7
 
         RepairStateSnapshot repairStateSnapshot = RepairStateSnapshot.newBuilder()
                 .withReplicaRepairGroups(Collections.singletonList(replicaRepairGroup))
@@ -483,13 +444,9 @@
     {
         long repairedAt = System.currentTimeMillis() - TimeUnit.DAYS.toMillis(7);
         VnodeRepairState vnodeRepairState = TestUtils.createVnodeRepairState(1, 2, ImmutableSet.of(), repairedAt);
-<<<<<<< HEAD
         VnodeRepairStatesImpl vnodeRepairStates = VnodeRepairStatesImpl.newBuilder(Arrays.asList(vnodeRepairState))
                 .build();
-=======
-        VnodeRepairStatesImpl vnodeRepairStates = VnodeRepairStatesImpl.newBuilder(Arrays.asList(vnodeRepairState)).build();
-        mockRepairGroup(repairedAt);
->>>>>>> 438e57f7
+        mockRepairGroup(repairedAt);
         when(myRepairStateSnapshot.getVnodeRepairStates()).thenReturn(vnodeRepairStates);
         when(myRepairStateSnapshot.canRepair()).thenReturn(true);
         doReturn(repairedAt).when(myRepairStateSnapshot).lastCompletedAt();
@@ -668,7 +625,7 @@
 
     private ReplicaRepairGroup getRepairGroup(LongTokenRange range, long lastRepairedAt)
     {
-        ImmutableSet<Node> replicas = ImmutableSet.of(mock(Node.class), mock(Node.class));
+        ImmutableSet<DriverNode> replicas = ImmutableSet.of(mock(DriverNode.class), mock(DriverNode.class));
         return new ReplicaRepairGroup(replicas, ImmutableList.of(range), lastRepairedAt);
     }
 }