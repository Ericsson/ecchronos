--- conflicted
+++ resolved
@@ -23,47 +23,19 @@
 import static org.mockito.Mockito.doThrow;
 import static org.mockito.Mockito.ignoreStubs;
 import static org.mockito.Mockito.mock;
-<<<<<<< HEAD
-=======
-import static org.mockito.Mockito.never;
-import static org.mockito.Mockito.reset;
->>>>>>> 9c21d904
 import static org.mockito.Mockito.times;
 import static org.mockito.Mockito.verify;
 import static org.mockito.Mockito.verifyNoMoreInteractions;
 import static org.mockito.Mockito.when;
 
-<<<<<<< HEAD
-=======
 import java.util.ArrayList;
-import java.util.HashMap;
 import java.util.List;
-import java.util.Map;
->>>>>>> 9c21d904
 import java.util.Arrays;
 import java.util.Collection;
 import java.util.Collections;
 import java.util.Iterator;
 import java.util.concurrent.TimeUnit;
 
-<<<<<<< HEAD
-=======
-import com.datastax.driver.core.Host;
-import com.ericsson.bss.cassandra.ecchronos.core.JmxProxyFactory;
-import com.ericsson.bss.cassandra.ecchronos.core.MockedClock;
-import com.ericsson.bss.cassandra.ecchronos.core.TableStorageStates;
-import com.ericsson.bss.cassandra.ecchronos.core.repair.state.RepairState;
-import com.ericsson.bss.cassandra.ecchronos.core.repair.state.RepairStateSnapshot;
-import com.ericsson.bss.cassandra.ecchronos.core.repair.state.ReplicaRepairGroup;
-import com.ericsson.bss.cassandra.ecchronos.core.repair.state.VnodeRepairState;
-import com.ericsson.bss.cassandra.ecchronos.core.repair.state.VnodeRepairStates;
-import com.ericsson.bss.cassandra.ecchronos.core.repair.state.VnodeRepairStatesImpl;
-import com.ericsson.bss.cassandra.ecchronos.core.scheduling.ScheduledTask;
-import com.ericsson.bss.cassandra.ecchronos.core.utils.LongTokenRange;
-import com.ericsson.bss.cassandra.ecchronos.core.utils.TableReference;
-import com.google.common.collect.ImmutableList;
-import com.google.common.collect.ImmutableSet;
->>>>>>> 9c21d904
 import org.junit.After;
 import org.junit.Before;
 import org.junit.Test;
@@ -318,234 +290,6 @@
     }
 
     @Test
-<<<<<<< HEAD
-=======
-    public void testThatWarningAlarmIsSentAndCeased()
-    {
-        // setup - not repaired
-        long daysSinceLastRepair = 2;
-        long start = System.currentTimeMillis();
-        long lastRepaired = start - TimeUnit.DAYS.toMillis(daysSinceLastRepair);
-
-        Map<String, Object> expectedData = new HashMap<>();
-        expectedData.put(RepairFaultReporter.FAULT_KEYSPACE, keyspaceName);
-        expectedData.put(RepairFaultReporter.FAULT_TABLE, tableName);
-
-        // mock - not repaired
-        doReturn(lastRepaired).when(myRepairStateSnapshot).lastRepairedAt();
-        doReturn(true).when(myRepairStateSnapshot).canRepair();
-        mockRepairGroup(lastRepaired);
-        myClock.setTime(start);
-
-        assertThat(myRepairJob.runnable()).isTrue();
-
-        // verify - not repaired
-        verify(myFaultReporter).raise(eq(RepairFaultReporter.FaultCode.REPAIR_WARNING), eq(expectedData));
-
-        // setup - repaired
-        lastRepaired = start;
-        start = System.currentTimeMillis();
-
-        // mock - repaired
-        doReturn(lastRepaired).when(myRepairStateSnapshot).lastRepairedAt();
-        doReturn(false).when(myRepairStateSnapshot).canRepair();
-        mockRepairGroup(lastRepaired);
-        myClock.setTime(start);
-
-        myRepairJob.runnable();
-
-        // verify alarm ceased in preValidate
-        verify(myFaultReporter).cease(eq(RepairFaultReporter.FaultCode.REPAIR_WARNING), eq(expectedData));
-        reset(myFaultReporter);
-
-        myRepairJob.postExecute(true);
-
-        // verify - repaired
-        verify(myFaultReporter).cease(eq(RepairFaultReporter.FaultCode.REPAIR_WARNING), eq(expectedData));
-    }
-
-    @Test
-    public void testThatWarningAlarmIsSentAndCeasedExternalRepair()
-    {
-        // setup - not repaired
-        long daysSinceLastRepair = 2;
-        long start = System.currentTimeMillis();
-        long lastRepaired = start - TimeUnit.DAYS.toMillis(daysSinceLastRepair);
-
-        Map<String, Object> expectedData = new HashMap<>();
-        expectedData.put(RepairFaultReporter.FAULT_KEYSPACE, keyspaceName);
-        expectedData.put(RepairFaultReporter.FAULT_TABLE, tableName);
-
-        // mock - not repaired
-        doReturn(lastRepaired).when(myRepairStateSnapshot).lastRepairedAt();
-        doReturn(true).when(myRepairStateSnapshot).canRepair();
-        mockRepairGroup(lastRepaired);
-        myClock.setTime(start);
-
-        assertThat(myRepairJob.runnable()).isTrue();
-
-        // verify - not repaired
-        verify(myFaultReporter).raise(eq(RepairFaultReporter.FaultCode.REPAIR_WARNING), eq(expectedData));
-
-        // setup - repaired
-        lastRepaired = start;
-        start = System.currentTimeMillis();
-
-        // mock - repaired
-        doReturn(lastRepaired).when(myRepairStateSnapshot).lastRepairedAt();
-        doReturn(false).when(myRepairStateSnapshot).canRepair();
-        mockRepairGroup(lastRepaired);
-        myClock.setTime(start);
-
-        assertThat(myRepairJob.runnable()).isFalse();
-
-        // verify - repaired
-        verify(myFaultReporter).cease(eq(RepairFaultReporter.FaultCode.REPAIR_WARNING), eq(expectedData));
-    }
-
-    @Test
-    public void testThatErrorAlarmIsSentAndCeased()
-    {
-        // setup - not repaired
-        long daysSinceLastRepair = GC_GRACE_DAYS;
-        long start = System.currentTimeMillis();
-        long lastRepaired = start - TimeUnit.DAYS.toMillis(daysSinceLastRepair);
-
-        Map<String, Object> expectedData = new HashMap<>();
-        expectedData.put(RepairFaultReporter.FAULT_KEYSPACE, keyspaceName);
-        expectedData.put(RepairFaultReporter.FAULT_TABLE, tableName);
-
-        // mock - not repaired
-        doReturn(lastRepaired).when(myRepairStateSnapshot).lastRepairedAt();
-        doReturn(true).when(myRepairStateSnapshot).canRepair();
-        mockRepairGroup(lastRepaired);
-        myClock.setTime(start);
-
-        assertThat(myRepairJob.runnable()).isTrue();
-
-        // verify - not repaired
-        verify(myFaultReporter).raise(eq(RepairFaultReporter.FaultCode.REPAIR_ERROR), eq(expectedData));
-
-        // setup - repaired
-        lastRepaired = start;
-        start = System.currentTimeMillis();
-
-        // mock - repaired
-        doReturn(lastRepaired).when(myRepairStateSnapshot).lastRepairedAt();
-        doReturn(false).when(myRepairStateSnapshot).canRepair();
-        mockRepairGroup(lastRepaired);
-        myClock.setTime(start);
-
-        myRepairJob.postExecute(true);
-
-        // verify - repaired
-        verify(myFaultReporter).cease(eq(FaultCode.REPAIR_WARNING), eq(expectedData));
-    }
-
-    @Test
-    public void testThatErrorAlarmIsSentAndCeasedExternalRepair()
-    {
-        // setup - not repaired
-        long daysSinceLastRepair = GC_GRACE_DAYS;
-        long start = System.currentTimeMillis();
-        long lastRepaired = start - TimeUnit.DAYS.toMillis(daysSinceLastRepair);
-
-        Map<String, Object> expectedData = new HashMap<>();
-        expectedData.put(RepairFaultReporter.FAULT_KEYSPACE, keyspaceName);
-        expectedData.put(RepairFaultReporter.FAULT_TABLE, tableName);
-
-        // mock - not repaired
-        doReturn(lastRepaired).when(myRepairStateSnapshot).lastRepairedAt();
-        doReturn(true).when(myRepairStateSnapshot).canRepair();
-        mockRepairGroup(lastRepaired);
-        myClock.setTime(start);
-
-        assertThat(myRepairJob.runnable()).isTrue();
-
-        // verify - not repaired
-        verify(myFaultReporter).raise(eq(RepairFaultReporter.FaultCode.REPAIR_ERROR), eq(expectedData));
-
-        // setup - repaired
-        lastRepaired = start;
-        start = System.currentTimeMillis();
-
-        // mock - repaired
-        doReturn(lastRepaired).when(myRepairStateSnapshot).lastRepairedAt();
-        doReturn(false).when(myRepairStateSnapshot).canRepair();
-        mockRepairGroup(lastRepaired);
-        myClock.setTime(start);
-
-        myRepairJob.runnable();
-
-        // verify - repaired
-        verify(myFaultReporter).cease(eq(RepairFaultReporter.FaultCode.REPAIR_WARNING), eq(expectedData));
-    }
-
-    @Test
-    public void testThatAlarmIsNotSentWhenGcGraceIsBelowRepairInterval()
-    {
-        // setup - not repaired
-        int tableGcGrace = (int) TimeUnit.HOURS.toSeconds(22);
-        long hoursSinceLastRepair = 23;
-        long start = System.currentTimeMillis();
-        long lastRepaired = start - TimeUnit.HOURS.toMillis(hoursSinceLastRepair);
-
-        // mock - not repaired
-        doReturn(tableGcGrace).when(myTableOptionsMetadata).getGcGraceInSeconds();
-        doReturn(lastRepaired).when(myRepairStateSnapshot).lastRepairedAt();
-        doReturn(true).when(myRepairStateSnapshot).canRepair();
-        myClock.setTime(start);
-
-        assertThat(myRepairJob.runnable()).isFalse();
-
-        // verify - not repaired
-        verify(myFaultReporter, never()).raise(any(RepairFaultReporter.FaultCode.class), anyMapOf(String.class, Object.class));
-    }
-
-    @Test
-    public void testLastSuccessfulRunIsBasedOnRepairHistory()
-    {
-        long timeOffset = TimeUnit.MINUTES.toMillis(1);
-        long now = System.currentTimeMillis() - TimeUnit.MINUTES.toMillis(2);
-        long lastRepairedAtWarning = now - TimeUnit.DAYS.toMillis(RUN_INTERVAL_IN_DAYS * 2);
-        long lastRepairedAtAfterRepair = now - TimeUnit.DAYS.toMillis(RUN_INTERVAL_IN_DAYS) + timeOffset;
-
-        myClock.setTime(now);
-
-        // We have waited 2 days to repair, send alarm and run repair
-        doReturn(lastRepairedAtWarning).when(myRepairStateSnapshot).lastRepairedAt();
-        doReturn(true).when(myRepairStateSnapshot).canRepair();
-        mockRepairGroup(lastRepairedAtWarning);
-
-        assertThat(myRepairJob.runnable()).isTrue();
-
-        assertThat(myRepairJob.getLastSuccessfulRun()).isEqualTo(lastRepairedAtWarning);
-        verify(myFaultReporter).raise(eq(FaultCode.REPAIR_WARNING), anyMapOf(String.class, Object.class));
-        verifyNoMoreInteractions(myFaultReporter);
-        reset(myFaultReporter);
-
-        // Repair has been completed
-        doReturn(lastRepairedAtAfterRepair).when(myRepairStateSnapshot).lastRepairedAt();
-        doReturn(false).when(myRepairStateSnapshot).canRepair();
-        mockRepairGroup(lastRepairedAtAfterRepair);
-
-        myRepairJob.postExecute(true);
-
-        assertThat(myRepairJob.getLastSuccessfulRun()).isEqualTo(lastRepairedAtAfterRepair);
-        verify(myFaultReporter).cease(eq(FaultCode.REPAIR_WARNING), anyMapOf(String.class, Object.class));
-
-        // After 10 ms we can repair again
-        myClock.setTime(now + timeOffset);
-        doReturn(true).when(myRepairStateSnapshot).canRepair();
-
-        assertThat(myRepairJob.runnable()).isTrue();
-
-        assertThat(myRepairJob.getLastSuccessfulRun()).isEqualTo(lastRepairedAtAfterRepair);
-        verify(myFaultReporter, times(0)).raise(any(FaultCode.class), anyMapOf(String.class, Object.class));
-    }
-
-    @Test
->>>>>>> 9c21d904
     public void testGetView()
     {
         VnodeRepairState vnodeRepairState = TestUtils.createVnodeRepairState(1, 2, ImmutableSet.of(), System.currentTimeMillis());
@@ -646,7 +390,6 @@
         }
     }
 
-<<<<<<< HEAD
     @Test
     public void testStatusCompleted()
     {
@@ -743,29 +486,28 @@
         assertThat(myRepairJob.getView().getProgress()).isEqualTo(0);
     }
 
-=======
     public void testGetRealPriority()
     {
         long lastRepaired = System.currentTimeMillis();
-        doReturn(lastRepaired).when(myRepairStateSnapshot).lastRepairedAt();
+        doReturn(lastRepaired).when(myRepairStateSnapshot).lastCompletedAt();
         doReturn(false).when(myRepairStateSnapshot).canRepair();
         mockRepairGroup(lastRepaired);
         assertThat(myRepairJob.getRealPriority()).isEqualTo(-1);
 
         lastRepaired = System.currentTimeMillis() - (TimeUnit.DAYS.toMillis(RUN_INTERVAL_IN_DAYS) - TimeUnit.HOURS.toMillis(1));
-        doReturn(lastRepaired).when(myRepairStateSnapshot).lastRepairedAt();
+        doReturn(lastRepaired).when(myRepairStateSnapshot).lastCompletedAt();
         doReturn(true).when(myRepairStateSnapshot).canRepair();
         mockRepairGroup(lastRepaired);
         assertThat(myRepairJob.getRealPriority()).isEqualTo(-1);
 
         lastRepaired = System.currentTimeMillis() - (TimeUnit.DAYS.toMillis(RUN_INTERVAL_IN_DAYS));
-        doReturn(lastRepaired).when(myRepairStateSnapshot).lastRepairedAt();
+        doReturn(lastRepaired).when(myRepairStateSnapshot).lastCompletedAt();
         doReturn(true).when(myRepairStateSnapshot).canRepair();
         mockRepairGroup(lastRepaired);
         assertThat(myRepairJob.getRealPriority()).isEqualTo(1);
 
         lastRepaired = System.currentTimeMillis() - (TimeUnit.DAYS.toMillis(RUN_INTERVAL_IN_DAYS) + TimeUnit.HOURS.toMillis(1));
-        doReturn(lastRepaired).when(myRepairStateSnapshot).lastRepairedAt();
+        doReturn(lastRepaired).when(myRepairStateSnapshot).lastCompletedAt();
         doReturn(true).when(myRepairStateSnapshot).canRepair();
         mockRepairGroup(lastRepaired);
         assertThat(myRepairJob.getRealPriority()).isEqualTo(2);
@@ -775,7 +517,7 @@
     public void testGetRealPrioritySnapshotLastRepairedAtLowerThanRepairGroups()
     {
         long lastRepairedAtSnapshot = System.currentTimeMillis() - TimeUnit.DAYS.toMillis(14);
-        doReturn(lastRepairedAtSnapshot).when(myRepairStateSnapshot).lastRepairedAt();
+        doReturn(lastRepairedAtSnapshot).when(myRepairStateSnapshot).lastCompletedAt();
         doReturn(true).when(myRepairStateSnapshot).canRepair();
         long firstRepairGroupLastRepairedAt = System.currentTimeMillis() - (TimeUnit.DAYS.toMillis(RUN_INTERVAL_IN_DAYS));
         ReplicaRepairGroup firstReplicaRepairGroup = getRepairGroup(new LongTokenRange(1, 2), firstRepairGroupLastRepairedAt);
@@ -805,8 +547,7 @@
 
     private ReplicaRepairGroup getRepairGroup(LongTokenRange range, long lastRepairedAt)
     {
-        ImmutableSet<Host> replicas = ImmutableSet.of(mock(Host.class), mock(Host.class));
+        ImmutableSet<Node> replicas = ImmutableSet.of(mock(Node.class), mock(Node.class));
         return new ReplicaRepairGroup(replicas, ImmutableList.of(range), lastRepairedAt);
     }
->>>>>>> 9c21d904
 }