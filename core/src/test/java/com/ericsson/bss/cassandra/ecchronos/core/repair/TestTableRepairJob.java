/*
 * Copyright 2018 Telefonaktiebolaget LM Ericsson
 *
 * Licensed under the Apache License, Version 2.0 (the "License");
 * you may not use this file except in compliance with the License.
 * You may obtain a copy of the License at
 *     http://www.apache.org/licenses/LICENSE-2.0
 *
 * Unless required by applicable law or agreed to in writing, software
 * distributed under the License is distributed on an "AS IS" BASIS,
 * WITHOUT WARRANTIES OR CONDITIONS OF ANY KIND, either express or implied.
 * See the License for the specific language governing permissions and
 * limitations under the License.
 */
package com.ericsson.bss.cassandra.ecchronos.core.repair;

import static com.ericsson.bss.cassandra.ecchronos.core.MockTableReferenceFactory.tableReference;
import static org.assertj.core.api.Assertions.assertThat;
import static org.mockito.ArgumentMatchers.any;
import static org.mockito.ArgumentMatchers.eq;
import static org.mockito.Mockito.doNothing;
import static org.mockito.Mockito.doReturn;
import static org.mockito.Mockito.doThrow;
import static org.mockito.Mockito.ignoreStubs;
import static org.mockito.Mockito.mock;
import static org.mockito.Mockito.times;
import static org.mockito.Mockito.verify;
import static org.mockito.Mockito.verifyNoMoreInteractions;
import static org.mockito.Mockito.when;

import java.util.ArrayList;
import java.util.List;
import java.util.Arrays;
import java.util.Collection;
import java.util.Collections;
import java.util.Iterator;
import java.util.concurrent.TimeUnit;

import org.junit.After;
import org.junit.Before;
import org.junit.Test;
import org.junit.runner.RunWith;
import org.mockito.Mock;
import org.mockito.junit.MockitoJUnitRunner;

import com.datastax.driver.core.KeyspaceMetadata;
import com.datastax.driver.core.Metadata;
import com.datastax.driver.core.exceptions.OverloadedException;
import com.ericsson.bss.cassandra.ecchronos.core.JmxProxyFactory;
import com.ericsson.bss.cassandra.ecchronos.core.TableStorageStates;
import com.ericsson.bss.cassandra.ecchronos.core.metrics.TableRepairMetrics;
import com.ericsson.bss.cassandra.ecchronos.core.repair.state.RepairHistory;
import com.ericsson.bss.cassandra.ecchronos.core.repair.state.RepairState;
import com.ericsson.bss.cassandra.ecchronos.core.repair.state.RepairStateSnapshot;
import com.ericsson.bss.cassandra.ecchronos.core.repair.state.ReplicaRepairGroup;
import com.ericsson.bss.cassandra.ecchronos.core.repair.state.VnodeRepairState;
import com.ericsson.bss.cassandra.ecchronos.core.repair.state.VnodeRepairStates;
import com.ericsson.bss.cassandra.ecchronos.core.repair.state.VnodeRepairStatesImpl;
import com.ericsson.bss.cassandra.ecchronos.core.scheduling.LockFactory;
import com.ericsson.bss.cassandra.ecchronos.core.scheduling.ScheduledJob;
import com.ericsson.bss.cassandra.ecchronos.core.scheduling.ScheduledTask;
import com.ericsson.bss.cassandra.ecchronos.core.utils.LongTokenRange;
import com.ericsson.bss.cassandra.ecchronos.core.utils.Node;
import com.ericsson.bss.cassandra.ecchronos.core.utils.TableReference;
import com.google.common.collect.ImmutableList;
import com.google.common.collect.ImmutableSet;

@RunWith (MockitoJUnitRunner.Silent.class)
public class TestTableRepairJob
{
    private static final String keyspaceName = "keyspace";
    private static final String tableName = "table";

    private static final long RUN_INTERVAL_IN_DAYS = 1;
    private static final long GC_GRACE_DAYS = 10;

    private static final long HUNDRED_MB_IN_BYTES = 100 * 1024 * 1024;
    private static final long THOUSAND_MB_IN_BYTES = 1000 * 1024 * 1024;

    @Mock
    private JmxProxyFactory myJmxProxyFactory;

    @Mock
    private Metadata myMetadata;

    @Mock
    private LockFactory myLockFactory;

    @Mock
    private KeyspaceMetadata myKeyspaceMetadata;

    @Mock
    private RepairState myRepairState;

    @Mock
    private RepairStateSnapshot myRepairStateSnapshot;

    @Mock
    private TableRepairMetrics myTableRepairMetrics;

    @Mock
    private TableStorageStates myTableStorageStates;

    @Mock
    private RepairHistory myRepairHistory;

    @Mock
    private RepairHistory.RepairSession myRepairSession;

    private TableRepairJob myRepairJob;

    private final TableReference myTableReference = tableReference(keyspaceName, tableName);
    private RepairConfiguration myRepairConfiguration;

    @Before
    public void startup()
    {
        doReturn(-1L).when(myRepairStateSnapshot).lastCompletedAt();
        doReturn(myRepairStateSnapshot).when(myRepairState).getSnapshot();

        doNothing().when(myRepairState).update();

        when(myRepairHistory.newSession(any(), any(), any(), any())).thenReturn(myRepairSession);

        ScheduledJob.Configuration configuration = new ScheduledJob.ConfigurationBuilder()
                .withPriority(ScheduledJob.Priority.LOW)
                .withRunInterval(RUN_INTERVAL_IN_DAYS, TimeUnit.DAYS)
                .build();

        myRepairConfiguration = RepairConfiguration.newBuilder()
                .withParallelism(RepairOptions.RepairParallelism.PARALLEL)
                .withRepairWarningTime(RUN_INTERVAL_IN_DAYS * 2, TimeUnit.DAYS)
                .withRepairErrorTime(GC_GRACE_DAYS, TimeUnit.DAYS)
                .withRepairInterval(RUN_INTERVAL_IN_DAYS, TimeUnit.DAYS)
                .withTargetRepairSizeInBytes(HUNDRED_MB_IN_BYTES)
                .build();

        myRepairJob = new TableRepairJob.Builder()
                .withConfiguration(configuration)
                .withTableReference(myTableReference)
                .withJmxProxyFactory(myJmxProxyFactory)
                .withRepairState(myRepairState)
                .withTableRepairMetrics(myTableRepairMetrics)
                .withRepairConfiguration(myRepairConfiguration)
                .withRepairLockType(RepairLockType.VNODE)
                .withTableStorageStates(myTableStorageStates)
                .withRepairHistory(myRepairHistory)
                .build();
    }

    @After
    public void finalVerification()
    {
        verifyNoMoreInteractions(ignoreStubs(myJmxProxyFactory));
        verifyNoMoreInteractions(ignoreStubs(myMetadata));
        verifyNoMoreInteractions(ignoreStubs(myLockFactory));
        verifyNoMoreInteractions(ignoreStubs(myKeyspaceMetadata));
        verifyNoMoreInteractions(ignoreStubs(myRepairState));
        verifyNoMoreInteractions(ignoreStubs(myTableRepairMetrics));
    }

    @Test
    public void testPrevalidateNotRepairable()
    {
        // mock
        doReturn(false).when(myRepairStateSnapshot).canRepair();

        assertThat(myRepairJob.runnable()).isFalse();

        verify(myRepairState, times(1)).update();
        verify(myRepairStateSnapshot, times(1)).canRepair();
    }

    @Test
    public void testPrevalidateNeedRepair()
    {
        // mock
        doReturn(true).when(myRepairStateSnapshot).canRepair();
        mockRepairGroup(0L);
        assertThat(myRepairJob.runnable()).isTrue();

        verify(myRepairState, times(1)).update();
        verify(myRepairStateSnapshot, times(2)).canRepair();
    }

    @Test
    public void testPrevalidateNotRepairableThenRepairable()
    {
        // mock
        doReturn(false).doReturn(true).when(myRepairStateSnapshot).canRepair();
        mockRepairGroup(0L);
        assertThat(myRepairJob.runnable()).isFalse();
        assertThat(myRepairJob.runnable()).isTrue();

        verify(myRepairState, times(2)).update();
        verify(myRepairStateSnapshot, times(3)).canRepair();
    }

    @Test
    public void testPrevalidateUpdateThrowsOverloadException()
    {
        // mock
        doReturn(false).when(myRepairStateSnapshot).canRepair();
        doThrow(new OverloadedException(null, "Expected exception")).when(myRepairState).update();

        assertThat(myRepairJob.runnable()).isFalse();

        verify(myRepairStateSnapshot, times(1)).canRepair();
    }

    @Test
    public void testPrevalidateUpdateThrowsException()
    {
        // mock
        doReturn(false).when(myRepairStateSnapshot).canRepair();
        doThrow(new RuntimeException("Expected exception")).when(myRepairState).update();

        assertThat(myRepairJob.runnable()).isFalse();

        verify(myRepairStateSnapshot, times(1)).canRepair();
    }

    @Test
    public void testPostExecuteRepaired()
    {
        // mock
        long repairedAt = System.currentTimeMillis();
        doReturn(repairedAt).when(myRepairStateSnapshot).lastCompletedAt();
        doReturn(false).when(myRepairStateSnapshot).canRepair();

        myRepairJob.postExecute(true, null);

        assertThat(myRepairJob.getLastSuccessfulRun()).isEqualTo(repairedAt);
        verify(myRepairState, times(1)).update();
    }

    @Test
    public void testPostExecuteRepairedWithFailure()
    {
        // mock
        long repairedAt = System.currentTimeMillis();
        doReturn(repairedAt).when(myRepairStateSnapshot).lastCompletedAt();
        doReturn(false).when(myRepairStateSnapshot).canRepair();

        myRepairJob.postExecute(false, null);

        assertThat(myRepairJob.getLastSuccessfulRun()).isEqualTo(repairedAt);
        verify(myRepairState, times(1)).update();
    }

    @Test
    public void testPostExecuteNotRepaired()
    {
        // mock
        doReturn(true).when(myRepairStateSnapshot).canRepair();

        long lastRun = myRepairJob.getLastSuccessfulRun();

        myRepairJob.postExecute(true, null);

        assertThat(myRepairJob.getLastSuccessfulRun()).isEqualTo(lastRun);
        verify(myRepairState, times(1)).update();
    }

    @Test
    public void testPostExecuteNotRepairedWithFailure()
    {
        // mock
        doReturn(true).when(myRepairStateSnapshot).canRepair();

        long lastRun = myRepairJob.getLastSuccessfulRun();

        myRepairJob.postExecute(false, null);

        assertThat(myRepairJob.getLastSuccessfulRun()).isEqualTo(lastRun);
        verify(myRepairState, times(1)).update();
    }

    @Test
    public void testPostExecuteUpdateThrowsException()
    {
        // mock
        doThrow(new RuntimeException("Expected exception")).when(myRepairState).update();

        long lastRun = myRepairJob.getLastSuccessfulRun();

        myRepairJob.postExecute(true, null);

        assertThat(myRepairJob.getLastSuccessfulRun()).isEqualTo(lastRun);
    }

    @Test
    public void testGetView()
    {
        VnodeRepairState vnodeRepairState = TestUtils.createVnodeRepairState(1, 2, ImmutableSet.of(), System.currentTimeMillis());
        VnodeRepairStatesImpl vnodeRepairStates = VnodeRepairStatesImpl.newBuilder(Arrays.asList(vnodeRepairState)).build();
        when(myRepairStateSnapshot.getVnodeRepairStates()).thenReturn(vnodeRepairStates);
        RepairJobView repairJobView = myRepairJob.getView();

        assertThat(repairJobView.getId()).isEqualTo(myTableReference.getId());
        assertThat(repairJobView.getTableReference()).isEqualTo(myTableReference);
        assertThat(repairJobView.getRepairConfiguration()).isEqualTo(myRepairConfiguration);
        assertThat(repairJobView.getRepairStateSnapshot()).isEqualTo(myRepairStateSnapshot);
        assertThat(repairJobView.getStatus()).isEqualTo(RepairJobView.Status.ERROR);
    }

    @Test
    public void testIterator()
    {
        LongTokenRange tokenRange = new LongTokenRange(0, 10);
        ImmutableSet<Node> replicas = ImmutableSet.of(mock(Node.class), mock(Node.class));
        ImmutableList<LongTokenRange> vnodes = ImmutableList.of(tokenRange);

        VnodeRepairStates vnodeRepairStates = VnodeRepairStatesImpl
                .newBuilder(ImmutableList.of(new VnodeRepairState(tokenRange, replicas, 1234L)))
                .build();
        ReplicaRepairGroup replicaRepairGroup = new ReplicaRepairGroup(replicas, vnodes, System.currentTimeMillis());

        RepairStateSnapshot repairStateSnapshot = RepairStateSnapshot.newBuilder()
                .withReplicaRepairGroups(Collections.singletonList(replicaRepairGroup))
                .withLastCompletedAt(1234L)
                .withVnodeRepairStates(vnodeRepairStates)
                .build();
        when(myRepairState.getSnapshot()).thenReturn(repairStateSnapshot);

        Iterator<ScheduledTask> iterator = myRepairJob.iterator();

        ScheduledTask task = iterator.next();
        assertThat(task).isInstanceOf(RepairGroup.class);
        Collection<RepairTask> repairTasks = ((RepairGroup)task).getRepairTasks();

        assertThat(repairTasks).hasSize(1);
        RepairTask repairTask = repairTasks.iterator().next();
        assertThat(repairTask.getReplicas()).containsExactlyInAnyOrderElementsOf(replicas);
        assertThat(repairTask.getTokenRanges()).containsExactly(tokenRange);
        assertThat(repairTask.getRepairConfiguration()).isEqualTo(myRepairConfiguration);
        assertThat(repairTask.getTableReference()).isEqualTo(myTableReference);
    }

    @Test
    public void testIteratorWithTargetSize()
    {
        List<LongTokenRange> expectedTokenRanges = Arrays.asList(
                new LongTokenRange(0, 1),
                new LongTokenRange(1, 2),
                new LongTokenRange(2, 3),
                new LongTokenRange(3, 4),
                new LongTokenRange(4, 5),
                new LongTokenRange(5, 6),
                new LongTokenRange(6, 7),
                new LongTokenRange(7, 8),
                new LongTokenRange(8, 9),
                new LongTokenRange(9, 10)
        );

        LongTokenRange tokenRange = new LongTokenRange(0, 10);
        ImmutableSet<Node> replicas = ImmutableSet.of(mock(Node.class), mock(Node.class));
        ImmutableList<LongTokenRange> vnodes = ImmutableList.of(tokenRange);

        VnodeRepairStates vnodeRepairStates = VnodeRepairStatesImpl.newBuilder(ImmutableList.of(new VnodeRepairState(tokenRange, replicas, 1234L))).build();
        ReplicaRepairGroup replicaRepairGroup = new ReplicaRepairGroup(replicas, vnodes, System.currentTimeMillis());

        RepairStateSnapshot repairStateSnapshot = RepairStateSnapshot.newBuilder()
                .withReplicaRepairGroups(Collections.singletonList(replicaRepairGroup))
                .withLastCompletedAt(1234L)
                .withVnodeRepairStates(vnodeRepairStates)
                .build();
        when(myRepairState.getSnapshot()).thenReturn(repairStateSnapshot);
        // 100 MB target size, 1000MB in table
        when(myTableStorageStates.getDataSize(eq(myTableReference))).thenReturn(THOUSAND_MB_IN_BYTES);

        Iterator<ScheduledTask> iterator = myRepairJob.iterator();

        ScheduledTask task = iterator.next();
        assertThat(task).isInstanceOf(RepairGroup.class);
        Collection<RepairTask> repairTasks = ((RepairGroup)task).getRepairTasks();

        assertThat(repairTasks).hasSize(expectedTokenRanges.size());

        Iterator<RepairTask> repairTaskIterator = repairTasks.iterator();
        for (LongTokenRange expectedRange : expectedTokenRanges)
        {
            assertThat(repairTaskIterator.hasNext()).isTrue();
            RepairTask repairTask = repairTaskIterator.next();
            assertThat(repairTask.getReplicas()).containsExactlyInAnyOrderElementsOf(replicas);
            assertThat(repairTask.getRepairConfiguration()).isEqualTo(myRepairConfiguration);
            assertThat(repairTask.getTableReference()).isEqualTo(myTableReference);

            assertThat(repairTask.getTokenRanges()).containsExactly(expectedRange);
        }
    }

    @Test
    public void testStatusCompleted()
    {
        long repairedAt = System.currentTimeMillis();
        doReturn(repairedAt).when(myRepairStateSnapshot).lastCompletedAt();
        VnodeRepairState vnodeRepairState = TestUtils.createVnodeRepairState(1, 2, ImmutableSet.of(), repairedAt);
        VnodeRepairStatesImpl vnodeRepairStates = VnodeRepairStatesImpl.newBuilder(Arrays.asList(vnodeRepairState)).build();
        when(myRepairStateSnapshot.getVnodeRepairStates()).thenReturn(vnodeRepairStates);

        assertThat(myRepairJob.getView().getStatus()).isEqualTo(RepairJobView.Status.COMPLETED);
    }

    @Test
    public void testStatusError()
    {
        long repairedAt = System.currentTimeMillis() - TimeUnit.DAYS.toMillis(10);
        VnodeRepairState vnodeRepairState = TestUtils.createVnodeRepairState(1, 2, ImmutableSet.of(), repairedAt);
        VnodeRepairStatesImpl vnodeRepairStates = VnodeRepairStatesImpl.newBuilder(Arrays.asList(vnodeRepairState)).build();
        when(myRepairStateSnapshot.getVnodeRepairStates()).thenReturn(vnodeRepairStates);
        doReturn(repairedAt).when(myRepairStateSnapshot).lastCompletedAt();

        assertThat(myRepairJob.getView().getStatus()).isEqualTo(RepairJobView.Status.ERROR);
    }

    @Test
    public void testStatusInQueue()
    {
        long repairedAt = System.currentTimeMillis() - TimeUnit.DAYS.toMillis(1);
        VnodeRepairState vnodeRepairState = TestUtils.createVnodeRepairState(1, 2, ImmutableSet.of(), repairedAt);
        VnodeRepairStatesImpl vnodeRepairStates = VnodeRepairStatesImpl.newBuilder(Arrays.asList(vnodeRepairState)).build();
        when(myRepairStateSnapshot.getVnodeRepairStates()).thenReturn(vnodeRepairStates);
        doReturn(repairedAt).when(myRepairStateSnapshot).lastCompletedAt();

        assertThat(myRepairJob.getView().getStatus()).isEqualTo(RepairJobView.Status.IN_QUEUE);
    }

    @Test
    public void testStatusWarning()
    {
        long repairedAt = System.currentTimeMillis() - TimeUnit.DAYS.toMillis(7);
        VnodeRepairState vnodeRepairState = TestUtils.createVnodeRepairState(1, 2, ImmutableSet.of(), repairedAt);
        VnodeRepairStatesImpl vnodeRepairStates = VnodeRepairStatesImpl.newBuilder(Arrays.asList(vnodeRepairState)).build();
        when(myRepairStateSnapshot.getVnodeRepairStates()).thenReturn(vnodeRepairStates);
        doReturn(repairedAt).when(myRepairStateSnapshot).lastCompletedAt();

        assertThat(myRepairJob.getView().getStatus()).isEqualTo(RepairJobView.Status.WARNING);
    }

    @Test
    public void testStatusBlocked()
    {
        long repairedAt = System.currentTimeMillis() - TimeUnit.DAYS.toMillis(7);
        VnodeRepairState vnodeRepairState = TestUtils.createVnodeRepairState(1, 2, ImmutableSet.of(), repairedAt);
        VnodeRepairStatesImpl vnodeRepairStates = VnodeRepairStatesImpl.newBuilder(Arrays.asList(vnodeRepairState)).build();
        when(myRepairStateSnapshot.getVnodeRepairStates()).thenReturn(vnodeRepairStates);
        doReturn(repairedAt).when(myRepairStateSnapshot).lastCompletedAt();
        myRepairJob.setRunnableIn(TimeUnit.HOURS.toMillis(1));

        assertThat(myRepairJob.getView().getStatus()).isEqualTo(RepairJobView.Status.BLOCKED);
    }


    @Test
    public void testHalfCompleteProgress()
    {
        long repairedAtFirst = System.currentTimeMillis() - TimeUnit.DAYS.toMillis(7);
        long lastRepairedAtSecond = System.currentTimeMillis();
        long lastRepairedAtThird = System.currentTimeMillis() - TimeUnit.DAYS.toMillis(9);

        VnodeRepairState vnodeRepairState = TestUtils.createVnodeRepairState(1, 2, ImmutableSet.of(), lastRepairedAtThird);
        VnodeRepairState vnodeRepairState2 = TestUtils.createVnodeRepairState(3, 4, ImmutableSet.of(), lastRepairedAtSecond);

        VnodeRepairStatesImpl vnodeRepairStates = VnodeRepairStatesImpl.newBuilder(Arrays.asList(vnodeRepairState, vnodeRepairState2)).build();
        doReturn(vnodeRepairStates).when(myRepairStateSnapshot).getVnodeRepairStates();
        doReturn(repairedAtFirst).when(myRepairStateSnapshot).lastCompletedAt();

        assertThat(myRepairJob.getView().getProgress()).isEqualTo(0.5d);
    }

    @Test
    public void testCompletedProgress()
    {
        long repairedAt = System.currentTimeMillis();

        VnodeRepairState vnodeRepairState = TestUtils.createVnodeRepairState(1, 2, ImmutableSet.of(), repairedAt);

        VnodeRepairStatesImpl vnodeRepairStates = VnodeRepairStatesImpl.newBuilder(Arrays.asList(vnodeRepairState)).build();
        doReturn(vnodeRepairStates).when(myRepairStateSnapshot).getVnodeRepairStates();
        doReturn(repairedAt).when(myRepairStateSnapshot).lastCompletedAt();

        assertThat(myRepairJob.getView().getProgress()).isEqualTo(1);
    }

    @Test
    public void testInQueueProgress()
    {
        long repairedAt = System.currentTimeMillis() - TimeUnit.DAYS.toMillis(2);
        long repairedAtSecond = System.currentTimeMillis() - TimeUnit.DAYS.toMillis(4);

        VnodeRepairState vnodeRepairState = TestUtils.createVnodeRepairState(1, 2, ImmutableSet.of(), repairedAtSecond);
        VnodeRepairState vnodeRepairState2 = TestUtils.createVnodeRepairState(3, 4, ImmutableSet.of(), repairedAt);

        VnodeRepairStatesImpl vnodeRepairStates = VnodeRepairStatesImpl.newBuilder(Arrays.asList(vnodeRepairState, vnodeRepairState2)).build();
        doReturn(vnodeRepairStates).when(myRepairStateSnapshot).getVnodeRepairStates();
        doReturn(repairedAt).when(myRepairStateSnapshot).lastCompletedAt();

        assertThat(myRepairJob.getView().getProgress()).isEqualTo(0);
    }

<<<<<<< HEAD
    @Test
    public void testRunnable()
    {
        doReturn(true).when(myRepairStateSnapshot).canRepair();
        //Runinterval is 1 day
        long repairedAt = System.currentTimeMillis() - TimeUnit.HOURS.toMillis(25);
        doReturn(repairedAt).when(myRepairStateSnapshot).lastCompletedAt();
        assertThat(myRepairJob.runnable()).isTrue();

        repairedAt = System.currentTimeMillis() - TimeUnit.HOURS.toMillis(24);
        doReturn(repairedAt).when(myRepairStateSnapshot).lastCompletedAt();
        assertThat(myRepairJob.runnable()).isTrue();

        // Make sure we don't repair too early
        repairedAt = System.currentTimeMillis() - TimeUnit.HOURS.toMillis(23);
        doReturn(repairedAt).when(myRepairStateSnapshot).lastCompletedAt();
        assertThat(myRepairJob.runnable()).isFalse();

        repairedAt = System.currentTimeMillis() - TimeUnit.HOURS.toMillis(22);
        doReturn(repairedAt).when(myRepairStateSnapshot).lastCompletedAt();
        assertThat(myRepairJob.runnable()).isFalse();
    }

    @Test
    public void testRunnableWithOffset()
    {
        doReturn(true).when(myRepairStateSnapshot).canRepair();
        //Runinterval is 1 day
        long offset = TimeUnit.HOURS.toMillis(1);
        doReturn(offset).when(myRepairStateSnapshot).getEstimatedRepairTime();

        long repairedAt = System.currentTimeMillis() - TimeUnit.HOURS.toMillis(25);
        doReturn(repairedAt).when(myRepairStateSnapshot).lastCompletedAt();
        assertThat(myRepairJob.runnable()).isTrue();

        repairedAt = System.currentTimeMillis() - TimeUnit.HOURS.toMillis(24);
        doReturn(repairedAt).when(myRepairStateSnapshot).lastCompletedAt();
        assertThat(myRepairJob.runnable()).isTrue();

        repairedAt = System.currentTimeMillis() - TimeUnit.HOURS.toMillis(23);
        doReturn(repairedAt).when(myRepairStateSnapshot).lastCompletedAt();
        assertThat(myRepairJob.runnable()).isTrue();

        // Make sure we don't repair too early
        repairedAt = System.currentTimeMillis() - TimeUnit.HOURS.toMillis(22);
        doReturn(repairedAt).when(myRepairStateSnapshot).lastCompletedAt();
        assertThat(myRepairJob.runnable()).isFalse();
=======
    public void testGetRealPriority()
    {
        long lastRepaired = System.currentTimeMillis();
        doReturn(lastRepaired).when(myRepairStateSnapshot).lastCompletedAt();
        doReturn(false).when(myRepairStateSnapshot).canRepair();
        mockRepairGroup(lastRepaired);
        assertThat(myRepairJob.getRealPriority()).isEqualTo(-1);

        lastRepaired = System.currentTimeMillis() - (TimeUnit.DAYS.toMillis(RUN_INTERVAL_IN_DAYS) - TimeUnit.HOURS.toMillis(1));
        doReturn(lastRepaired).when(myRepairStateSnapshot).lastCompletedAt();
        doReturn(true).when(myRepairStateSnapshot).canRepair();
        mockRepairGroup(lastRepaired);
        assertThat(myRepairJob.getRealPriority()).isEqualTo(-1);

        lastRepaired = System.currentTimeMillis() - (TimeUnit.DAYS.toMillis(RUN_INTERVAL_IN_DAYS));
        doReturn(lastRepaired).when(myRepairStateSnapshot).lastCompletedAt();
        doReturn(true).when(myRepairStateSnapshot).canRepair();
        mockRepairGroup(lastRepaired);
        assertThat(myRepairJob.getRealPriority()).isEqualTo(1);

        lastRepaired = System.currentTimeMillis() - (TimeUnit.DAYS.toMillis(RUN_INTERVAL_IN_DAYS) + TimeUnit.HOURS.toMillis(1));
        doReturn(lastRepaired).when(myRepairStateSnapshot).lastCompletedAt();
        doReturn(true).when(myRepairStateSnapshot).canRepair();
        mockRepairGroup(lastRepaired);
        assertThat(myRepairJob.getRealPriority()).isEqualTo(2);
    }

    @Test
    public void testGetRealPrioritySnapshotLastRepairedAtLowerThanRepairGroups()
    {
        long lastRepairedAtSnapshot = System.currentTimeMillis() - TimeUnit.DAYS.toMillis(14);
        doReturn(lastRepairedAtSnapshot).when(myRepairStateSnapshot).lastCompletedAt();
        doReturn(true).when(myRepairStateSnapshot).canRepair();
        long firstRepairGroupLastRepairedAt = System.currentTimeMillis() - (TimeUnit.DAYS.toMillis(RUN_INTERVAL_IN_DAYS));
        ReplicaRepairGroup firstReplicaRepairGroup = getRepairGroup(new LongTokenRange(1, 2), firstRepairGroupLastRepairedAt);
        mockRepairGroup(firstReplicaRepairGroup);
        assertThat(myRepairJob.getRealPriority()).isEqualTo(1);

        long secondRepairGroupLastRepairedAt = System.currentTimeMillis() - (TimeUnit.DAYS.toMillis(RUN_INTERVAL_IN_DAYS) + TimeUnit.HOURS.toMillis(1));
        ReplicaRepairGroup secondReplicaRepairGroup = getRepairGroup(new LongTokenRange(2, 3), secondRepairGroupLastRepairedAt);
        mockRepairGroup(secondReplicaRepairGroup, firstReplicaRepairGroup);
        assertThat(myRepairJob.getRealPriority()).isEqualTo(2);
    }

    private void mockRepairGroup(long lastRepairedAt)
    {
        mockRepairGroup(getRepairGroup(new LongTokenRange(1, 2), lastRepairedAt));
    }

    private void mockRepairGroup(ReplicaRepairGroup ...replicaRepairGroups)
    {
        List<ReplicaRepairGroup> repairGroups = new ArrayList<>();
        for (ReplicaRepairGroup replicaRepairGroup : replicaRepairGroups)
        {
            repairGroups.add(replicaRepairGroup);
        }
        when(myRepairStateSnapshot.getRepairGroups()).thenReturn(repairGroups);
    }

    private ReplicaRepairGroup getRepairGroup(LongTokenRange range, long lastRepairedAt)
    {
        ImmutableSet<Node> replicas = ImmutableSet.of(mock(Node.class), mock(Node.class));
        return new ReplicaRepairGroup(replicas, ImmutableList.of(range), lastRepairedAt);
>>>>>>> 8e08f937
    }
}<|MERGE_RESOLUTION|>--- conflicted
+++ resolved
@@ -444,7 +444,9 @@
         long repairedAt = System.currentTimeMillis() - TimeUnit.DAYS.toMillis(7);
         VnodeRepairState vnodeRepairState = TestUtils.createVnodeRepairState(1, 2, ImmutableSet.of(), repairedAt);
         VnodeRepairStatesImpl vnodeRepairStates = VnodeRepairStatesImpl.newBuilder(Arrays.asList(vnodeRepairState)).build();
+        mockRepairGroup(repairedAt);
         when(myRepairStateSnapshot.getVnodeRepairStates()).thenReturn(vnodeRepairStates);
+        when(myRepairStateSnapshot.canRepair()).thenReturn(true);
         doReturn(repairedAt).when(myRepairStateSnapshot).lastCompletedAt();
         myRepairJob.setRunnableIn(TimeUnit.HOURS.toMillis(1));
 
@@ -499,55 +501,63 @@
         assertThat(myRepairJob.getView().getProgress()).isEqualTo(0);
     }
 
-<<<<<<< HEAD
     @Test
     public void testRunnable()
     {
         doReturn(true).when(myRepairStateSnapshot).canRepair();
         //Runinterval is 1 day
         long repairedAt = System.currentTimeMillis() - TimeUnit.HOURS.toMillis(25);
+        mockRepairGroup(repairedAt);
         doReturn(repairedAt).when(myRepairStateSnapshot).lastCompletedAt();
         assertThat(myRepairJob.runnable()).isTrue();
 
         repairedAt = System.currentTimeMillis() - TimeUnit.HOURS.toMillis(24);
+        mockRepairGroup(repairedAt);
         doReturn(repairedAt).when(myRepairStateSnapshot).lastCompletedAt();
         assertThat(myRepairJob.runnable()).isTrue();
 
         // Make sure we don't repair too early
         repairedAt = System.currentTimeMillis() - TimeUnit.HOURS.toMillis(23);
+        mockRepairGroup(repairedAt);
         doReturn(repairedAt).when(myRepairStateSnapshot).lastCompletedAt();
         assertThat(myRepairJob.runnable()).isFalse();
 
         repairedAt = System.currentTimeMillis() - TimeUnit.HOURS.toMillis(22);
+        mockRepairGroup(repairedAt);
         doReturn(repairedAt).when(myRepairStateSnapshot).lastCompletedAt();
         assertThat(myRepairJob.runnable()).isFalse();
     }
 
     @Test
-    public void testRunnableWithOffset()
-    {
+    public void testRunnableWithOffset() {
         doReturn(true).when(myRepairStateSnapshot).canRepair();
         //Runinterval is 1 day
         long offset = TimeUnit.HOURS.toMillis(1);
         doReturn(offset).when(myRepairStateSnapshot).getEstimatedRepairTime();
 
         long repairedAt = System.currentTimeMillis() - TimeUnit.HOURS.toMillis(25);
+        mockRepairGroup(repairedAt);
         doReturn(repairedAt).when(myRepairStateSnapshot).lastCompletedAt();
         assertThat(myRepairJob.runnable()).isTrue();
 
         repairedAt = System.currentTimeMillis() - TimeUnit.HOURS.toMillis(24);
+        mockRepairGroup(repairedAt);
         doReturn(repairedAt).when(myRepairStateSnapshot).lastCompletedAt();
         assertThat(myRepairJob.runnable()).isTrue();
 
         repairedAt = System.currentTimeMillis() - TimeUnit.HOURS.toMillis(23);
+        mockRepairGroup(repairedAt);
         doReturn(repairedAt).when(myRepairStateSnapshot).lastCompletedAt();
         assertThat(myRepairJob.runnable()).isTrue();
 
         // Make sure we don't repair too early
         repairedAt = System.currentTimeMillis() - TimeUnit.HOURS.toMillis(22);
+        mockRepairGroup(repairedAt);
         doReturn(repairedAt).when(myRepairStateSnapshot).lastCompletedAt();
         assertThat(myRepairJob.runnable()).isFalse();
-=======
+    }
+
+    @Test
     public void testGetRealPriority()
     {
         long lastRepaired = System.currentTimeMillis();
@@ -611,6 +621,5 @@
     {
         ImmutableSet<Node> replicas = ImmutableSet.of(mock(Node.class), mock(Node.class));
         return new ReplicaRepairGroup(replicas, ImmutableList.of(range), lastRepairedAt);
->>>>>>> 8e08f937
     }
 }