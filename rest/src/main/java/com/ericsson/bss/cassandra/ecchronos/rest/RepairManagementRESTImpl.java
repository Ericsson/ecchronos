--- conflicted
+++ resolved
@@ -32,10 +32,7 @@
 import org.springframework.web.bind.annotation.PathVariable;
 import org.springframework.web.bind.annotation.PostMapping;
 import org.springframework.web.bind.annotation.RestController;
-<<<<<<< HEAD
-=======
 import org.springframework.web.bind.annotation.RequestParam;
->>>>>>> b11e646f
 import org.springframework.web.server.ResponseStatusException;
 
 import java.util.List;
@@ -229,13 +226,8 @@
         }
         catch (IllegalArgumentException e)
         {
-<<<<<<< HEAD
             //BAD REQUEST makes most sense here (UUID cannot be parsed)
             throw new ResponseStatusException(BAD_REQUEST, BAD_REQUEST.getReasonPhrase(), e);
-=======
-            //BAD REQUEST makes most sense when UUID cannot be parsed
-            return ResponseEntity.badRequest().build();
->>>>>>> b11e646f
         }
         Optional<RepairJobView> repairJobView = getCompleteRepairJob(uuid);
         if (!repairJobView.isPresent())
