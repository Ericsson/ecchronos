/*
 * Copyright 2019 Telefonaktiebolaget LM Ericsson
 *
 * Licensed under the Apache License, Version 2.0 (the "License");
 * you may not use this file except in compliance with the License.
 * You may obtain a copy of the License at
 *     http://www.apache.org/licenses/LICENSE-2.0
 *
 * Unless required by applicable law or agreed to in writing, software
 * distributed under the License is distributed on an "AS IS" BASIS,
 * WITHOUT WARRANTIES OR CONDITIONS OF ANY KIND, either express or implied.
 * See the License for the specific language governing permissions and
 * limitations under the License.
 */
package com.ericsson.bss.cassandra.ecchronos.rest;

import com.ericsson.bss.cassandra.ecchronos.core.repair.types.RepairInfo;
import org.springframework.http.ResponseEntity;

import java.time.Duration;

/**
 * Repair REST interface.
 *
 * Whenever the interface is changed it must be reflected in docs.
 */
public interface RepairManagementREST
{
    /**
<<<<<<< HEAD
     * Get a list of on demand repairs. Will fetch all if no keyspace or table is specified.
     *
     * @param keyspace The keyspace of the table (optional)
     * @param table The table to get status of (optional)
     * @param hostId The hostId of the on demand repair (optional)
     * @return A list of JSON representations of {@link OnDemandRepair}
     */
    ResponseEntity<List<OnDemandRepair>> getRepairs(String keyspace, String table, String hostId);
    /**
     * Get a list of on demand repairs associate with a specific id.
     *
     * @param id The id of the on demand repair
     * @param hostId The hostId of the on demand repair (optional)
     * @return A list of JSON representations of {@link OnDemandRepair}
     */
    ResponseEntity<List<OnDemandRepair>> getRepairs(String id, String hostId);

    /**
     * Get a list of schedules. Will fetch all if no keyspace or table is specified.
     *
     * @param keyspace The keyspace of the table (optional)
     * @param table The table to get status of (optional)
     * @return A list of JSON representations of {@link Schedule}
     */
    ResponseEntity<List<Schedule>> getSchedules(String keyspace, String table);

    /**
     * Get schedule with a specific id.
     *
     * @param id The id of the schedule
     * @param full Whether to include token range information.
     * @return A JSON representation of {@link Schedule}
     */
    ResponseEntity<Schedule> getSchedules(String id, boolean full);

    /**
     * Schedule an on demand repair to be run on a specific table.
     *
     * @param keyspace The keyspace of the table
     * @param table The table
     * @param isLocal If repair should be only run for the local node (optional)
     * @param isIncremental If repair should be incremental (optional)
     * @return A JSON representation of {@link OnDemandRepair}
     */
    ResponseEntity<List<OnDemandRepair>> triggerRepair(String keyspace, String table, boolean isLocal,
            boolean isIncremental);

    /**
=======
>>>>>>> e370cbce
     * Get repair information for a specific table.
     *
     * @param keyspace The keyspace of the table
     * @param table The table
     * @param since The since time (where the time window starts)
     * @param duration The duration of the time window
     * @param isLocal Whether the repair information should be shown for local node only or cluster-wide
     * @return A JSON representation of {@link RepairInfo}
     */
    ResponseEntity<RepairInfo> getRepairInfo(String keyspace, String table, Long since, Duration duration,
                                             boolean isLocal);
}<|MERGE_RESOLUTION|>--- conflicted
+++ resolved
@@ -27,57 +27,6 @@
 public interface RepairManagementREST
 {
     /**
-<<<<<<< HEAD
-     * Get a list of on demand repairs. Will fetch all if no keyspace or table is specified.
-     *
-     * @param keyspace The keyspace of the table (optional)
-     * @param table The table to get status of (optional)
-     * @param hostId The hostId of the on demand repair (optional)
-     * @return A list of JSON representations of {@link OnDemandRepair}
-     */
-    ResponseEntity<List<OnDemandRepair>> getRepairs(String keyspace, String table, String hostId);
-    /**
-     * Get a list of on demand repairs associate with a specific id.
-     *
-     * @param id The id of the on demand repair
-     * @param hostId The hostId of the on demand repair (optional)
-     * @return A list of JSON representations of {@link OnDemandRepair}
-     */
-    ResponseEntity<List<OnDemandRepair>> getRepairs(String id, String hostId);
-
-    /**
-     * Get a list of schedules. Will fetch all if no keyspace or table is specified.
-     *
-     * @param keyspace The keyspace of the table (optional)
-     * @param table The table to get status of (optional)
-     * @return A list of JSON representations of {@link Schedule}
-     */
-    ResponseEntity<List<Schedule>> getSchedules(String keyspace, String table);
-
-    /**
-     * Get schedule with a specific id.
-     *
-     * @param id The id of the schedule
-     * @param full Whether to include token range information.
-     * @return A JSON representation of {@link Schedule}
-     */
-    ResponseEntity<Schedule> getSchedules(String id, boolean full);
-
-    /**
-     * Schedule an on demand repair to be run on a specific table.
-     *
-     * @param keyspace The keyspace of the table
-     * @param table The table
-     * @param isLocal If repair should be only run for the local node (optional)
-     * @param isIncremental If repair should be incremental (optional)
-     * @return A JSON representation of {@link OnDemandRepair}
-     */
-    ResponseEntity<List<OnDemandRepair>> triggerRepair(String keyspace, String table, boolean isLocal,
-            boolean isIncremental);
-
-    /**
-=======
->>>>>>> e370cbce
      * Get repair information for a specific table.
      *
      * @param keyspace The keyspace of the table
