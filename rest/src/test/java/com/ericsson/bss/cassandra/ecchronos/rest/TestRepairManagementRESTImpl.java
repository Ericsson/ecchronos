--- conflicted
+++ resolved
@@ -440,12 +440,8 @@
     {
         // Given
         RepairConfiguration repairConfig = TestUtils.createRepairConfiguration(11, 2.2, 33, 44);
-<<<<<<< HEAD
         RepairJobView repairJobView = new ScheduledRepairJobView(UUID.randomUUID(),
-                myTableReferenceFactory.forTable("ks", "tbl"), repairConfig, null, Status.IN_QUEUE, 0);
-=======
-        RepairJobView repairJobView = new ScheduledRepairJobView(UUID.randomUUID(), myTableReferenceFactory.forTable("ks", "tbl"), repairConfig, null, Status.IN_QUEUE, 0, 0);
->>>>>>> baa455ef
+                myTableReferenceFactory.forTable("ks", "tbl"), repairConfig, null, Status.IN_QUEUE, 0, 0);
         TableRepairConfig expectedResponse = new TableRepairConfig(repairJobView);
 
         when(myRepairScheduler.getCurrentRepairJobs()).thenReturn(Collections.singletonList(repairJobView));
@@ -461,19 +457,12 @@
     {
         // Given
         RepairConfiguration repairConfig = TestUtils.createRepairConfiguration(11, 2.2, 33, 44);
-<<<<<<< HEAD
         RepairJobView repairJobView = new ScheduledRepairJobView(UUID.randomUUID(),
-                myTableReferenceFactory.forTable("ks", "tbl"), repairConfig, null, Status.IN_QUEUE, 0);
+                myTableReferenceFactory.forTable("ks", "tbl"), repairConfig, null, Status.IN_QUEUE, 0, 0);
 
         RepairConfiguration repairConfig2 = TestUtils.createRepairConfiguration(22, 3.3, 44, 55);
         RepairJobView repairJobView2 = new ScheduledRepairJobView(UUID.randomUUID(),
-                myTableReferenceFactory.forTable("ks2", "tbl"), repairConfig2, null, Status.IN_QUEUE, 0);
-=======
-        RepairJobView repairJobView = new ScheduledRepairJobView(UUID.randomUUID(), myTableReferenceFactory.forTable("ks", "tbl"), repairConfig, null, Status.IN_QUEUE, 0, 0);
-
-        RepairConfiguration repairConfig2 = TestUtils.createRepairConfiguration(22, 3.3, 44, 55);
-        RepairJobView repairJobView2 = new ScheduledRepairJobView(UUID.randomUUID(), myTableReferenceFactory.forTable("ks2", "tbl"), repairConfig2, null, Status.IN_QUEUE, 0, 0);
->>>>>>> baa455ef
+                myTableReferenceFactory.forTable("ks2", "tbl"), repairConfig2, null, Status.IN_QUEUE, 0, 0);
 
         RepairJobView repairJobView3 = new OnDemandRepairJobView(UUID.randomUUID(),
                 myTableReferenceFactory.forTable("ks", "tbl"), RepairConfiguration.DEFAULT, Status.IN_QUEUE, 0,
@@ -509,12 +498,8 @@
     public void testKeyspaceConfigNonExisting()
     {
         RepairConfiguration repairConfig = TestUtils.createRepairConfiguration(11, 2.2, 33, 44);
-<<<<<<< HEAD
         RepairJobView repairJobView = new ScheduledRepairJobView(UUID.randomUUID(),
-                myTableReferenceFactory.forTable("ks", "tbl"), repairConfig, null, Status.IN_QUEUE, 0);
-=======
-        RepairJobView repairJobView = new ScheduledRepairJobView(UUID.randomUUID(), myTableReferenceFactory.forTable("ks", "tbl"), repairConfig, null, Status.IN_QUEUE, 0, 0);
->>>>>>> baa455ef
+                myTableReferenceFactory.forTable("ks", "tbl"), repairConfig, null, Status.IN_QUEUE, 0, 0);
 
         when(myRepairScheduler.getCurrentRepairJobs()).thenReturn(Collections.singletonList(repairJobView));
 
@@ -528,12 +513,8 @@
     public void testKeyspaceConfigEntry()
     {
         RepairConfiguration repairConfig = TestUtils.createRepairConfiguration(11, 2.2, 33, 44);
-<<<<<<< HEAD
         RepairJobView repairJobView = new ScheduledRepairJobView(UUID.randomUUID(),
-                myTableReferenceFactory.forTable("ks", "tbl"), repairConfig, null, Status.IN_QUEUE, 0);
-=======
-        RepairJobView repairJobView = new ScheduledRepairJobView(UUID.randomUUID(), myTableReferenceFactory.forTable("ks", "tbl"), repairConfig, null, Status.IN_QUEUE, 0, 0);
->>>>>>> baa455ef
+                myTableReferenceFactory.forTable("ks", "tbl"), repairConfig, null, Status.IN_QUEUE, 0, 0);
 
         TableRepairConfig expectedResponse = new TableRepairConfig(repairJobView);
 
@@ -549,19 +530,12 @@
     public void testKeyspaceConfigMultipleEntries()
     {
         RepairConfiguration repairConfig = TestUtils.createRepairConfiguration(11, 2.2, 33, 44);
-<<<<<<< HEAD
         RepairJobView repairJobView = new ScheduledRepairJobView(UUID.randomUUID(),
-                myTableReferenceFactory.forTable("ks", "tbl"), repairConfig, null, Status.IN_QUEUE, 0);
+                myTableReferenceFactory.forTable("ks", "tbl"), repairConfig, null, Status.IN_QUEUE, 0, 0);
 
         RepairConfiguration repairConfig2 = TestUtils.createRepairConfiguration(22, 3.3, 44, 55);
         RepairJobView repairJobView2 = new ScheduledRepairJobView(UUID.randomUUID(),
-                myTableReferenceFactory.forTable("ks", "tbl2"), repairConfig2, null, Status.IN_QUEUE, 0);
-=======
-        RepairJobView repairJobView = new ScheduledRepairJobView(UUID.randomUUID(), myTableReferenceFactory.forTable("ks", "tbl"), repairConfig, null, Status.IN_QUEUE, 0, 0);
-
-        RepairConfiguration repairConfig2 = TestUtils.createRepairConfiguration(22, 3.3, 44, 55);
-        RepairJobView repairJobView2 = new ScheduledRepairJobView(UUID.randomUUID(), myTableReferenceFactory.forTable("ks", "tbl2"), repairConfig2, null, Status.IN_QUEUE, 0, 0);
->>>>>>> baa455ef
+                myTableReferenceFactory.forTable("ks", "tbl2"), repairConfig2, null, Status.IN_QUEUE, 0, 0);
 
         List<TableRepairConfig> expectedResponse = Arrays.asList(
                 new TableRepairConfig(repairJobView),
@@ -591,12 +565,8 @@
     public void testTableConfigNonExisting()
     {
         RepairConfiguration repairConfig = TestUtils.createRepairConfiguration(11, 2.2, 33, 44);
-<<<<<<< HEAD
         RepairJobView repairJobView = new ScheduledRepairJobView(UUID.randomUUID(),
-                myTableReferenceFactory.forTable("ks", "tbl"), repairConfig, null, Status.IN_QUEUE, 0);
-=======
-        RepairJobView repairJobView = new ScheduledRepairJobView(UUID.randomUUID(), myTableReferenceFactory.forTable("ks", "tbl"), repairConfig, null, Status.IN_QUEUE, 0,0);
->>>>>>> baa455ef
+                myTableReferenceFactory.forTable("ks", "tbl"), repairConfig, null, Status.IN_QUEUE, 0, 0);
 
         when(myRepairScheduler.getCurrentRepairJobs()).thenReturn(Collections.singletonList(repairJobView));
 
@@ -610,12 +580,8 @@
     public void testTableConfigEntry()
     {
         RepairConfiguration repairConfig = TestUtils.createRepairConfiguration(11, 2.2, 33, 44);
-<<<<<<< HEAD
         RepairJobView repairJobView = new ScheduledRepairJobView(UUID.randomUUID(),
-                myTableReferenceFactory.forTable("ks", "tbl"), repairConfig, null, Status.IN_QUEUE, 0);
-=======
-        RepairJobView repairJobView = new ScheduledRepairJobView(UUID.randomUUID(), myTableReferenceFactory.forTable("ks", "tbl"), repairConfig, null, Status.IN_QUEUE, 0, 0);
->>>>>>> baa455ef
+                myTableReferenceFactory.forTable("ks", "tbl"), repairConfig, null, Status.IN_QUEUE, 0, 0);
 
         List<TableRepairConfig> expectedResponse = Collections.singletonList(new TableRepairConfig(repairJobView));
 
