--- conflicted
+++ resolved
@@ -50,15 +50,11 @@
          - name: "Python 3.6 integration (Cassandra 3.11, Java 8)"
            test_suite: 'verify -P docker-integration-test,python-integration-tests -DskipUTs'
            python: 3.6
-<<<<<<< HEAD
            java: 8
          - name: "Python 3.6 integration (Cassandra 4.0, Java 11)"
            test_suite: 'verify -P docker-integration-test,python-integration-tests -Dit.cassandra.version=4.0 -DskipUTs'
            python: 3.6
            java: 11
-
-=======
->>>>>>> aa1339f1
     steps:
       - uses: actions/checkout@v3
       - name: Cache local Maven repository
@@ -71,18 +67,11 @@
       - name: Set up JDK
         uses: actions/setup-java@v3
         with:
-<<<<<<< HEAD
           java-version: ${{ matrix.java }}
-          distribution: 'temurin'
-      - uses: actions/checkout@v3
-      - name: Set up Python ${{ matrix.python }}
-=======
-          java-version: '8'
           distribution: 'temurin'
       - uses: actions/checkout@v3
       - name: Set up Python 3.X
         if: startsWith(matrix.python, '3.')
->>>>>>> aa1339f1
         uses: actions/setup-python@v4
         with:
           python-version: ${{ matrix.python }}
