name: Test report

on:
  workflow_dispatch:
    paths-ignore:
      - '**.md'
  pull_request:
    paths-ignore:
      - '**.md'
  push:
    paths-ignore:
      - '**.md'

env:
  MAVEN_OPTS: -Dmaven.wagon.http.retryHandler.class=standard -Dmaven.wagon.http.retryHandler.count=3 -Dhttp.keepAlive=false -Dmaven.wagon.http.pool=false -Dmaven.wagon.httpconnectionManager.ttlSeconds=120

permissions: read-all

jobs:
  tests:
    runs-on: ubuntu-20.04
    strategy:
      fail-fast: false
      matrix:
       include:
<<<<<<< HEAD
         # Java 11 tests
          - name: "Unit tests - Java 11"
            java_version: 11
            test_suite: 'test jacoco:report'
          - name: "Style check - Java 11"
            java_version: 11
            test_suite: 'compile com.mycila:license-maven-plugin:check pmd:pmd pmd:cpd pmd:check pmd:cpd-check javadoc:jar'
          - name: "OSGi integration - Java 11"
            java_version: 11
            test_suite: 'install -P docker-integration-test,osgi-integration-tests -DskipUTs'
            artifacts_dir: "osgi-integration/target"
          - name: "Standalone integration 4.0 - Java 11"
            java_version: 11
            test_suite: 'verify -P docker-integration-test,standalone-integration-tests -DskipUTs'
            artifacts_dir: "standalone-integration/target"
          - name: "Standalone integration 4.1 - Java 11"
            java_version: 11
            test_suite: 'verify -P docker-integration-test,standalone-integration-tests -Dit.cassandra.version=4.1 -DskipUTs'
            artifacts_dir: "standalone-integration/target"
          - name: "Standalone integration 5.0-alpha1 - Java 11"
            java_version: 11
            test_suite: 'verify -P docker-integration-test,standalone-integration-tests -Dit.cassandra.version=5.0-alpha1 -DskipUTs'
            artifacts_dir: "standalone-integration/target"
          - name: "Python integration - Java 11"
            java_version: 11
            test_suite: 'verify -P docker-integration-test,python-integration-tests -DskipUTs'
            artifacts_dir: "ecchronos-binary/target"

          # Java 17 tests
          - name: "Unit tests - Java 17"
            java_version: 17
            test_suite: 'test -Djava.version=17 jacoco:report'
          - name: "Style check - Java 17"
            java_version: 17
            test_suite: 'compile -Djava.version=17 com.mycila:license-maven-plugin:check pmd:pmd pmd:cpd pmd:check pmd:cpd-check javadoc:jar'
          - name: "OSGi integration - Java 17"
            java_version: 17
            test_suite: 'install -P docker-integration-test,osgi-integration-tests -Djava.version=17 -DskipUTs'
            artifacts_dir: "osgi-integration/target"
          - name: "Standalone integration 4.0 - Java 17"
            java_version: 17
            test_suite: 'verify -P docker-integration-test,standalone-integration-tests -Djava.version=17 -DskipUTs'
            artifacts_dir: "standalone-integration/target"
          - name: "Standalone integration 4.1 - Java 17"
            java_version: 17
            test_suite: 'verify -P docker-integration-test,standalone-integration-tests -Dit.cassandra.version=4.1 -Djava.version=17 -DskipUTs'
            artifacts_dir: "standalone-integration/target"
          - name: "Standalone integration 5.0-alpha1 - Java 17"
            java_version: 17
            test_suite: 'verify -P docker-integration-test,standalone-integration-tests -Dit.cassandra.version=5.0-alpha1 -Djava.version=17 -DskipUTs'
            artifacts_dir: "standalone-integration/target"
          - name: "Python integration - Java 17"
            java_version: 17
            test_suite: 'verify -P docker-integration-test,python-integration-tests -DskipUTs -Djava.version=17'
            artifacts_dir: "ecchronos-binary/target"

          # Java 21 tests
          - name: "Unit tests - Java 21"
            java_version: 21
            test_suite: 'test -Dnet.bytebuddy.experimental=true -Djava.version=21 jacoco:report'
          - name: "Style check - Java 21"
            java_version: 21
            test_suite: 'compile -Djava.version=21 com.mycila:license-maven-plugin:check pmd:pmd pmd:cpd pmd:check pmd:cpd-check javadoc:jar'
          - name: "Standalone integration 4.0 - Java 21"
            java_version: 21
            test_suite: 'verify -P docker-integration-test,standalone-integration-tests -DskipUTs -Djava.version=21'
            artifacts_dir: "standalone-integration/target"
          - name: "Standalone integration 4.1 - Java 21"
            java_version: 21
            test_suite: 'verify -P docker-integration-test,standalone-integration-tests -Dit.cassandra.version=4.1 -Djava.version=21 -DskipUTs'
            artifacts_dir: "standalone-integration/target"
          - name: "Standalone integration 5.0-alpha1 - Java 21"
            java_version: 21
            test_suite: 'verify -P docker-integration-test,standalone-integration-tests -Dit.cassandra.version=5.0-alpha1 -Djava.version=21 -DskipUTs'
            artifacts_dir: "standalone-integration/target"
          - name: "Python integration - Java 21"
            java_version: 21
            test_suite: 'verify -P docker-integration-test,python-integration-tests -Djava.version=21 -DskipUTs'
            artifacts_dir: "ecchronos-binary/target"
=======
         - name: "Unit tests"
           test_suite: 'test jacoco:report'
           python: 3.6
           java: 8
         - name: "Style check"
           test_suite: 'compile com.mycila:license-maven-plugin:check pmd:pmd pmd:cpd pmd:check pmd:cpd-check javadoc:jar'
           python: 3.6
           java: 8
         - name: "Standalone integration 3.0"
           test_suite: 'verify -P docker-integration-test,standalone-integration-tests -Dit.cassandra.version=3.0 -DskipUTs'
           python: 3.6
           java: 8
         - name: "Standalone integration 3.11"
           test_suite: 'verify -P docker-integration-test,standalone-integration-tests -Dit.cassandra.version=3.11 -DskipUTs'
           python: 3.6
           java: 8
         - name: "Standalone integration 4.0 (Java 8)"
           test_suite: 'verify -P docker-integration-test,standalone-integration-tests -Dit.cassandra.version=4.0 -DskipUTs'
           python: 3.6
           java: 8
         - name: "Standalone integration 4.0 (Java 11)"
           test_suite: 'verify -P docker-integration-test,standalone-integration-tests -Dit.cassandra.version=4.0 -DskipUTs'
           python: 3.6
           java: 11
         - name: "Python 2.7 integration (Cassandra 3.11, Java 8)"
           test_suite: 'verify -P docker-integration-test,python-integration-tests -DskipUTs'
           python: 2.7
           java: 8
         - name: "Python 3.6 integration (Cassandra 3.11, Java 8)"
           test_suite: 'verify -P docker-integration-test,python-integration-tests -DskipUTs'
           python: 3.6
           java: 8
         - name: "Python 3.6 integration (Cassandra 4.0, Java 11)"
           test_suite: 'verify -P docker-integration-test,python-integration-tests -Dit.cassandra.version=4.0 -DskipUTs'
           python: 3.6
           java: 11
>>>>>>> 63302e1b
    steps:
      - uses: actions/checkout@b4ffde65f46336ab88eb53be808477a3936bae11 # v4.1.1
      - name: Cache local Maven repository
        uses: actions/cache@13aacd865c20de90d75de3b17ebe84f7a17d57d2 # v4.0.0
        with:
          path: ~/.m2/repository
          key: build-${{ runner.os }}-maven-${{ hashFiles('**/pom.xml') }}
          restore-keys: |
            build-${{ runner.os }}-maven-
      - name: Set up JDK ${{ matrix.java_version }}
        uses: actions/setup-java@387ac29b308b003ca37ba93a6cab5eb57c8f5f93 # v4.0.0
        with:
          java-version: ${{ matrix.java_version }}
          distribution: 'temurin'
      - uses: actions/checkout@b4ffde65f46336ab88eb53be808477a3936bae11 # v4.1.1
      - name: Set up Python 3.8
        uses: actions/setup-python@0a5c61591373683505ea898e09a3ea4f39ef2b9c # v5.0.0
        with:
          python-version: 3.8
      - name: install dependencies
        run: mvn install -DskipTests=true
      - run: mvn $TEST_SUITE -B
        id: tests
        env:
          TEST_SUITE: ${{ matrix.test_suite }}
      - name: Upload artifacts
        if: ${{ failure() && steps.tests.conclusion == 'failure' }}
        uses: actions/upload-artifact@a8a3f3ad30e3422c9c7b888a15615d19a852ae32 # v3.1.3
        with:
          name: ${{ matrix.name }}-cassandra-logs
          path: ${{ matrix.artifacts_dir }}/cassandra*.log
          if-no-files-found: 'ignore'
      - name: Upload coverage to Codecov
        uses: codecov/codecov-action@54bcd8715eee62d40e33596ef5e8f0f48dbbccab # v4.1.0
        with:
          token: ${{ secrets.CODECOV_TOKEN }}
          fail_ci_if_error: false
          files: >
            ./rest/target/site/jacoco/jacoco.xml,
            ./application/target/site/jacoco/jacoco.xml,
            ./core/target/site/jacoco/jacoco.xml,
            ./fm.impl/target/site/jacoco/jacoco.xml,
            ./connection/target/site/jacoco/jacoco.xml<|MERGE_RESOLUTION|>--- conflicted
+++ resolved
@@ -23,7 +23,6 @@
       fail-fast: false
       matrix:
        include:
-<<<<<<< HEAD
          # Java 11 tests
           - name: "Unit tests - Java 11"
             java_version: 11
@@ -31,10 +30,6 @@
           - name: "Style check - Java 11"
             java_version: 11
             test_suite: 'compile com.mycila:license-maven-plugin:check pmd:pmd pmd:cpd pmd:check pmd:cpd-check javadoc:jar'
-          - name: "OSGi integration - Java 11"
-            java_version: 11
-            test_suite: 'install -P docker-integration-test,osgi-integration-tests -DskipUTs'
-            artifacts_dir: "osgi-integration/target"
           - name: "Standalone integration 4.0 - Java 11"
             java_version: 11
             test_suite: 'verify -P docker-integration-test,standalone-integration-tests -DskipUTs'
@@ -59,10 +54,6 @@
           - name: "Style check - Java 17"
             java_version: 17
             test_suite: 'compile -Djava.version=17 com.mycila:license-maven-plugin:check pmd:pmd pmd:cpd pmd:check pmd:cpd-check javadoc:jar'
-          - name: "OSGi integration - Java 17"
-            java_version: 17
-            test_suite: 'install -P docker-integration-test,osgi-integration-tests -Djava.version=17 -DskipUTs'
-            artifacts_dir: "osgi-integration/target"
           - name: "Standalone integration 4.0 - Java 17"
             java_version: 17
             test_suite: 'verify -P docker-integration-test,standalone-integration-tests -Djava.version=17 -DskipUTs'
@@ -103,44 +94,6 @@
             java_version: 21
             test_suite: 'verify -P docker-integration-test,python-integration-tests -Djava.version=21 -DskipUTs'
             artifacts_dir: "ecchronos-binary/target"
-=======
-         - name: "Unit tests"
-           test_suite: 'test jacoco:report'
-           python: 3.6
-           java: 8
-         - name: "Style check"
-           test_suite: 'compile com.mycila:license-maven-plugin:check pmd:pmd pmd:cpd pmd:check pmd:cpd-check javadoc:jar'
-           python: 3.6
-           java: 8
-         - name: "Standalone integration 3.0"
-           test_suite: 'verify -P docker-integration-test,standalone-integration-tests -Dit.cassandra.version=3.0 -DskipUTs'
-           python: 3.6
-           java: 8
-         - name: "Standalone integration 3.11"
-           test_suite: 'verify -P docker-integration-test,standalone-integration-tests -Dit.cassandra.version=3.11 -DskipUTs'
-           python: 3.6
-           java: 8
-         - name: "Standalone integration 4.0 (Java 8)"
-           test_suite: 'verify -P docker-integration-test,standalone-integration-tests -Dit.cassandra.version=4.0 -DskipUTs'
-           python: 3.6
-           java: 8
-         - name: "Standalone integration 4.0 (Java 11)"
-           test_suite: 'verify -P docker-integration-test,standalone-integration-tests -Dit.cassandra.version=4.0 -DskipUTs'
-           python: 3.6
-           java: 11
-         - name: "Python 2.7 integration (Cassandra 3.11, Java 8)"
-           test_suite: 'verify -P docker-integration-test,python-integration-tests -DskipUTs'
-           python: 2.7
-           java: 8
-         - name: "Python 3.6 integration (Cassandra 3.11, Java 8)"
-           test_suite: 'verify -P docker-integration-test,python-integration-tests -DskipUTs'
-           python: 3.6
-           java: 8
-         - name: "Python 3.6 integration (Cassandra 4.0, Java 11)"
-           test_suite: 'verify -P docker-integration-test,python-integration-tests -Dit.cassandra.version=4.0 -DskipUTs'
-           python: 3.6
-           java: 11
->>>>>>> 63302e1b
     steps:
       - uses: actions/checkout@b4ffde65f46336ab88eb53be808477a3936bae11 # v4.1.1
       - name: Cache local Maven repository
