--- conflicted
+++ resolved
@@ -39,7 +39,6 @@
          - name: "Python 3.6 integration"
            test_suite: 'verify -P docker-integration-test,python-integration-tests -DskipUTs'
            python: 3.6
-
     steps:
       - uses: actions/checkout@v3
       - name: Cache local Maven repository
@@ -53,16 +52,20 @@
         uses: actions/setup-java@v3
         with:
           java-version: '8'
-<<<<<<< HEAD
-          distribution: 'adopt'
-      - uses: actions/checkout@v2
-      - name: Set up Python ${{ matrix.python }}
-        uses: actions/setup-python@v2
+          distribution: 'temurin'
+      - uses: actions/checkout@v3
+      - name: Set up Python 3.X
+        if: startsWith(matrix.python, '3.')
+        uses: actions/setup-python@v4
         with:
           python-version: ${{ matrix.python }}
-=======
-          distribution: 'temurin'
->>>>>>> d7dd6ef5
+      - name: Set up Python 2.7
+        if: matrix.python == 2.7
+        run: |
+          sudo apt-get update
+          sudo apt-get install python-setuptools python-dev
+          curl https://bootstrap.pypa.io/pip/2.7/get-pip.py --output get-pip.py
+          sudo python get-pip.py
       - name: install dependencies
         run: mvn install -DskipTests=true
       - run: mvn $TEST_SUITE -B
@@ -73,6 +76,7 @@
         with:
           token: ${{ secrets.CODECOV_TOKEN }}
           files: >
+            ./rest/target/site/jacoco/jacoco.xml,
             ./core.osgi/target/site/jacoco/jacoco.xml,
             ./application/target/site/jacoco/jacoco.xml,
             ./osgi-integration/target/site/jacoco/jacoco.xml,
