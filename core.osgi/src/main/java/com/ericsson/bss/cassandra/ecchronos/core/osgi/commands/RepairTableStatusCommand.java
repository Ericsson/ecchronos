/*
 * Copyright 2019 Telefonaktiebolaget LM Ericsson
 *
 * Licensed under the Apache License, Version 2.0 (the "License");
 * you may not use this file except in compliance with the License.
 * You may obtain a copy of the License at
 *     http://www.apache.org/licenses/LICENSE-2.0
 *
 * Unless required by applicable law or agreed to in writing, software
 * distributed under the License is distributed on an "AS IS" BASIS,
 * WITHOUT WARRANTIES OR CONDITIONS OF ANY KIND, either express or implied.
 * See the License for the specific language governing permissions and
 * limitations under the License.
 */
package com.ericsson.bss.cassandra.ecchronos.core.osgi.commands;

import java.io.PrintStream;
import java.net.InetAddress;
import java.util.Arrays;
import java.util.Comparator;
import java.util.List;
import java.util.stream.Collectors;

import com.ericsson.bss.cassandra.ecchronos.core.repair.ScheduledRepairJobView;
import org.apache.karaf.shell.api.action.Action;
import org.apache.karaf.shell.api.action.Command;
import org.apache.karaf.shell.api.action.Completion;
import org.apache.karaf.shell.api.action.Option;
import org.apache.karaf.shell.api.action.lifecycle.Reference;
import org.apache.karaf.shell.api.action.lifecycle.Service;
import org.apache.karaf.shell.support.CommandException;
import org.apache.karaf.shell.support.completers.StringsCompleter;
import org.apache.karaf.shell.support.table.ShellTable;

import com.ericsson.bss.cassandra.ecchronos.core.repair.RepairScheduler;
import com.ericsson.bss.cassandra.ecchronos.core.repair.state.RepairStateSnapshot;
import com.ericsson.bss.cassandra.ecchronos.core.repair.state.VnodeRepairState;
import com.ericsson.bss.cassandra.ecchronos.core.repair.state.VnodeRepairStates;
import com.ericsson.bss.cassandra.ecchronos.core.utils.LongTokenRange;
import com.ericsson.bss.cassandra.ecchronos.core.utils.DriverNode;
import com.ericsson.bss.cassandra.ecchronos.core.utils.TableReference;
import com.google.common.annotations.VisibleForTesting;

@Service
@Command(scope = "repair", name = "table-status", description = "Give the current repair status for the given table")
public class RepairTableStatusCommand implements Action
{
    private static final String SORT_RANGE = "RANGE";
    private static final String SORT_REPAIRED_AT = "REPAIRED_AT";

    @Reference
    private RepairScheduler myRepairSchedulerService;

    @Option(name = "-t", aliases = "--table-reference",
            description = "The table reference in format <keyspace>.<table>", required = true)
    @Completion(TableReferenceCompleter.class)
    private String myTableRef;

    @Option(name = "-s", aliases = "--sort-by",
            description = "Sort output based on " + SORT_RANGE + "/"
            + SORT_REPAIRED_AT)
    @Completion(value = StringsCompleter.class, values = { SORT_RANGE, SORT_REPAIRED_AT })
    private String mySortBy = SORT_RANGE;

    @Option(name = "-r", aliases = "--reverse",
            description = "Reverse the sort order")
    private boolean myReverse = false;

    @Option(name = "-l", aliases = "--limit",
            description = "Number of entries to display")
    private int myLimit = Integer.MAX_VALUE;

    public RepairTableStatusCommand()
    {
    }

    @VisibleForTesting
    RepairTableStatusCommand(final RepairScheduler repairScheduler,
                             final String tableRef,
                             final String sortBy,
                             final boolean reverse,
                             final int limit)
    {
        myRepairSchedulerService = repairScheduler;
        myTableRef = tableRef;
        mySortBy = sortBy;
        myReverse = reverse;
        myLimit = limit;
    }

    @Override
    public final Object execute() throws Exception
    {
        printTableRanges(System.out, getVnodeRepairStates(), getRepairStateComparator());
        return null;
    }

    public final VnodeRepairStates getVnodeRepairStates() throws CommandException
    {
        return myRepairSchedulerService.getCurrentRepairJobs()
                .stream()
                .filter(this::correctTable)
                .findFirst()
                .map(ScheduledRepairJobView::getRepairStateSnapshot)
                .map(RepairStateSnapshot::getVnodeRepairStates)
                .orElseThrow(() -> new CommandException(
                        "Table reference '" + myTableRef + "' was not found. Format must be <keyspace>.<table>"));
    }

    public final Comparator<VnodeRepairState> getRepairStateComparator()
    {
        Comparator<VnodeRepairState> comparator;
        switch (mySortBy)
        {
        case SORT_REPAIRED_AT:
            comparator = Comparator.comparing(VnodeRepairState::lastRepairedAt);
            break;
        case SORT_RANGE:
        default:
            comparator = Comparator.comparing(vnodeRepairState -> vnodeRepairState.getTokenRange().start);
            break;
        }

        return myReverse
                ? comparator.reversed()
                : comparator;
    }

    public final void printTableRanges(final PrintStream out,
                                       final VnodeRepairStates repairStates,
                                       final Comparator<VnodeRepairState> comparator)
    {
        ShellTable table = createShellTable();

        repairStates.getVnodeRepairStates()
                .stream()
                .sorted(comparator)
                .limit(myLimit)
                .forEach(state -> table.addRow().addContent(getRowContent(state)));

        table.print(out);
    }

<<<<<<< HEAD
    private boolean correctTable(ScheduledRepairJobView tableView)
=======
    private boolean correctTable(final RepairJobView tableView)
>>>>>>> e8712ba5
    {
        TableReference tableReference = tableView.getTableReference();
        String tableRef = tableReference.getKeyspace() + "." + tableReference.getTable();
        return tableRef.equalsIgnoreCase(myTableRef);
    }

    private ShellTable createShellTable()
    {
        ShellTable table = new ShellTable();
        table.column("Range");
        table.column("Last repaired at");
        table.column("Replicas");
        return table;
    }

    private static List<Object> getRowContent(final VnodeRepairState state)
    {
        LongTokenRange tokenRange = state.getTokenRange();
        String lastRepairedAt = PrintUtils.epochToHumanReadable(state.lastRepairedAt());
        List<String> replicas = state.getReplicas().stream()
                .map(DriverNode::getPublicAddress)
                .map(InetAddress::getHostAddress)
                .sorted()
                .distinct()
                .collect(Collectors.toList());
        return Arrays.asList(tokenRange, lastRepairedAt, replicas);
    }
}<|MERGE_RESOLUTION|>--- conflicted
+++ resolved
@@ -141,11 +141,7 @@
         table.print(out);
     }
 
-<<<<<<< HEAD
-    private boolean correctTable(ScheduledRepairJobView tableView)
-=======
-    private boolean correctTable(final RepairJobView tableView)
->>>>>>> e8712ba5
+    private boolean correctTable(final ScheduledRepairJobView tableView)
     {
         TableReference tableReference = tableView.getTableReference();
         String tableRef = tableReference.getKeyspace() + "." + tableReference.getTable();
