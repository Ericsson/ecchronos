--- conflicted
+++ resolved
@@ -34,7 +34,7 @@
 {
     private static final Logger LOG = LoggerFactory.getLogger(LocalJmxConnectionProvider.class);
 
-    private static final String JMX_FORMAT_URL = "service:jmx:rmi:///jndi/rmi://[%s]:%d/jmxrmi";
+    private static final String JMX_FORMAT_URL = "service:jmx:rmi:///jndi/rmi://%s:%d/jmxrmi";
 
     public static final int DEFAULT_PORT = 7199;
     public static final String DEFAULT_HOST = "localhost";
@@ -84,17 +84,13 @@
 
     private void reconnect() throws IOException
     {
-<<<<<<< HEAD
-        JMXServiceURL jmxUrl = new JMXServiceURL(String.format(JMX_FORMAT_URL, myLocalhost, myPort));
-=======
         String host = myLocalhost;
         if (host.contains(":"))
         {
             // Use square brackets to surround IPv6 addresses
             host = "[" + host + "]";
         }
-        JMXServiceURL jmxUrl = new JMXServiceURL(String.format("service:jmx:rmi:///jndi/rmi://%s:%d/jmxrmi", host, myPort));
->>>>>>> 83a3aecc
+        JMXServiceURL jmxUrl = new JMXServiceURL(String.format(JMX_FORMAT_URL, host, myPort));
         Map<String, Object> env = new HashMap<>();
         String[] credentials = this.credentialsSupplier.get();
         if (credentials != null)
