--- conflicted
+++ resolved
@@ -25,13 +25,7 @@
 
 import javax.inject.Inject;
 
-<<<<<<< HEAD
 import org.junit.*;
-=======
-import org.junit.After;
-import org.junit.Before;
-import org.junit.Test;
->>>>>>> 4aa63d17
 import org.junit.runner.RunWith;
 import org.ops4j.pax.exam.Configuration;
 import org.ops4j.pax.exam.Option;
@@ -54,10 +48,7 @@
 import com.ericsson.bss.cassandra.ecchronos.core.repair.state.RepairStatus;
 import com.ericsson.bss.cassandra.ecchronos.core.utils.LongTokenRange;
 import com.ericsson.bss.cassandra.ecchronos.core.utils.TableReference;
-<<<<<<< HEAD
-=======
 import com.ericsson.bss.cassandra.ecchronos.core.utils.TableReferenceFactory;
->>>>>>> 4aa63d17
 import com.google.common.collect.Lists;
 import com.google.common.collect.Sets;
 
@@ -87,15 +78,9 @@
 
     private RepairHistoryProvider myRepairHistoryProvider;
 
-<<<<<<< HEAD
     private Set<TableReference> myRepairs = new HashSet<>();
 
     private RepairConfiguration myRepairConfiguration;
-=======
-    private RepairConfiguration myRepairConfiguration;
-
-    private List<String> myCreatedKeyspaces = new ArrayList<>();
->>>>>>> 4aa63d17
 
     @Configuration
     public Option[] configure() throws IOException
@@ -120,17 +105,10 @@
         myMetadata = session.getCluster().getMetadata();
         myLocalHost = myNativeConnectionProvider.getLocalHost();
 
-<<<<<<< HEAD
         myRepairHistoryProvider = new RepairHistoryProviderImpl(session, s -> s, TimeUnit.DAYS.toMillis(30));
 
         myRepairConfiguration = RepairConfiguration.newBuilder()
                 .withRepairInterval(1, TimeUnit.HOURS)
-=======
-        myRepairHistoryProvider = new RepairHistoryProviderImpl(mySession, s -> s, TimeUnit.DAYS.toMillis(30));
-
-        myRepairConfiguration = RepairConfiguration.newBuilder()
-                .withRepairInterval(60, TimeUnit.MINUTES)
->>>>>>> 4aa63d17
                 .build();
     }
 
@@ -139,7 +117,6 @@
     {
         for (TableReference tableReference : myRepairs)
         {
-<<<<<<< HEAD
             myRepairScheduler.removeConfiguration(tableReference);
 
             myAdminSession.execute(QueryBuilder.delete()
@@ -154,20 +131,6 @@
     {
         myAdminSession.close();
         myAdminCluster.close();
-=======
-            for (TableMetadata tableMetadata : myMetadata.getKeyspace(keyspace).getTables())
-            {
-                mySession.execute(QueryBuilder.delete()
-                        .from("system_distributed","repair_history")
-                        .where(QueryBuilder.eq("keyspace_name", keyspace))
-                        .and(QueryBuilder.eq("columnfamily_name", tableMetadata.getName())));
-                myRepairScheduler
-                        .removeConfiguration(myTableReferenceFactory.forTable(keyspace, tableMetadata.getName()));
-            }
-
-            mySession.execute(SchemaBuilder.dropKeyspace(keyspace).ifExists());
-        }
->>>>>>> 4aa63d17
     }
 
     /**
@@ -180,22 +143,14 @@
     {
         long startTime = System.currentTimeMillis();
 
-<<<<<<< HEAD
-        TableReference tableReference = new TableReference("test", "table1");
+        TableReference tableReference = myTableReferenceFactory.forTable("test", "table1");
 
         injectRepairHistory(tableReference, System.currentTimeMillis() - TimeUnit.HOURS.toMillis(2));
 
         schedule(tableReference);
-=======
-        createKeyspace("ks", 3);
-        createTable("ks", "tb");
-        TableReference tableReference = myTableReferenceFactory.forTable("ks", "tb");
-
-        injectRepairHistory(tableReference, System.currentTimeMillis() - TimeUnit.HOURS.toMillis(2));
-        myRepairScheduler.putConfiguration(tableReference, myRepairConfiguration);
->>>>>>> 4aa63d17
-
-        await().pollInterval(1, TimeUnit.SECONDS).atMost(90, TimeUnit.SECONDS).until(() -> isRepairedSince(tableReference, startTime));
+
+        await().pollInterval(1, TimeUnit.SECONDS).atMost(90, TimeUnit.SECONDS)
+                .until(() -> isRepairedSince(tableReference, startTime));
 
         verifyTableRepairedSince(tableReference, startTime);
     }
@@ -210,31 +165,19 @@
     {
         long startTime = System.currentTimeMillis();
 
-<<<<<<< HEAD
-        TableReference tableReference = new TableReference("test", "table1");
-        TableReference tableReference2 = new TableReference("test", "table2");
-=======
-        createKeyspace("ks", 3);
-        createTable("ks", "tb");
-        TableReference tableReference = myTableReferenceFactory.forTable("ks", "tb");
-        createTable("ks", "tb2");
-        TableReference tableReference2 = myTableReferenceFactory.forTable("ks", "tb2");
->>>>>>> 4aa63d17
+        TableReference tableReference = myTableReferenceFactory.forTable("test", "table1");
+        TableReference tableReference2 = myTableReferenceFactory.forTable("test", "table2");
 
         injectRepairHistory(tableReference, System.currentTimeMillis() - TimeUnit.HOURS.toMillis(2));
-        myRepairScheduler.putConfiguration(tableReference, myRepairConfiguration);
-
         injectRepairHistory(tableReference2, System.currentTimeMillis() - TimeUnit.HOURS.toMillis(4));
-<<<<<<< HEAD
 
         schedule(tableReference);
         schedule(tableReference2);
-=======
-        myRepairScheduler.putConfiguration(tableReference2, myRepairConfiguration);
->>>>>>> 4aa63d17
-
-        await().pollInterval(1, TimeUnit.SECONDS).atMost(90, TimeUnit.SECONDS).until(() -> isRepairedSince(tableReference, startTime));
-        await().pollInterval(1, TimeUnit.SECONDS).atMost(90, TimeUnit.SECONDS).until(() -> isRepairedSince(tableReference2, startTime));
+
+        await().pollInterval(1, TimeUnit.SECONDS).atMost(90, TimeUnit.SECONDS)
+                .until(() -> isRepairedSince(tableReference, startTime));
+        await().pollInterval(1, TimeUnit.SECONDS).atMost(90, TimeUnit.SECONDS)
+                .until(() -> isRepairedSince(tableReference2, startTime));
 
         verifyTableRepairedSince(tableReference, startTime);
         verifyTableRepairedSince(tableReference2, startTime);
@@ -245,7 +188,8 @@
      *
      * It was also partially repaired by another node.
      *
-     * The repair factory should detect the table automatically and schedule it to run on the ranges that were not repaired.
+     * The repair factory should detect the table automatically and schedule it to run on the ranges that were not
+     * repaired.
      */
     @Test
     public void partialTableRepair()
@@ -253,30 +197,22 @@
         long startTime = System.currentTimeMillis();
         long expectedRepairedInterval = startTime - TimeUnit.HOURS.toMillis(1);
 
-<<<<<<< HEAD
-        TableReference tableReference = new TableReference("test", "table1");
-=======
-        createKeyspace("ks", 3);
-        createTable("ks", "tb");
-        TableReference tableReference = myTableReferenceFactory.forTable("ks", "tb");
->>>>>>> 4aa63d17
+        TableReference tableReference = myTableReferenceFactory.forTable("test", "table1");
 
         injectRepairHistory(tableReference, System.currentTimeMillis() - TimeUnit.HOURS.toMillis(2));
 
         Set<TokenRange> expectedRepairedBefore = halfOfTokenRanges(tableReference);
         injectRepairHistory(tableReference, System.currentTimeMillis() - TimeUnit.MINUTES.toMillis(30),
                 expectedRepairedBefore);
-        myRepairScheduler.putConfiguration(tableReference, myRepairConfiguration);
-
-        Set<TokenRange> allTokenRanges = myMetadata.getTokenRanges("ks", myLocalHost);
-        Set<LongTokenRange> expectedRepairedRanges = Sets.difference(convertTokenRanges(allTokenRanges), convertTokenRanges(expectedRepairedBefore));
-
-<<<<<<< HEAD
+
+        Set<TokenRange> allTokenRanges = myMetadata.getTokenRanges(tableReference.getKeyspace(), myLocalHost);
+        Set<LongTokenRange> expectedRepairedRanges = Sets.difference(convertTokenRanges(allTokenRanges),
+                convertTokenRanges(expectedRepairedBefore));
+
         schedule(tableReference);
 
-=======
->>>>>>> 4aa63d17
-        await().pollInterval(1, TimeUnit.SECONDS).atMost(90, TimeUnit.SECONDS).until(() -> isRepairedSince(tableReference, startTime, expectedRepairedRanges));
+        await().pollInterval(1, TimeUnit.SECONDS).atMost(90, TimeUnit.SECONDS)
+                .until(() -> isRepairedSince(tableReference, startTime, expectedRepairedRanges));
 
         verifyTableRepairedSince(tableReference, expectedRepairedInterval, expectedRepairedRanges);
     }
@@ -294,7 +230,8 @@
         verifyTableRepairedSince(tableReference, repairedSince, tokenRangesFor(tableReference.getKeyspace()));
     }
 
-    private void verifyTableRepairedSince(TableReference tableReference, long repairedSince, Set<LongTokenRange> expectedRepaired)
+    private void verifyTableRepairedSince(TableReference tableReference, long repairedSince,
+            Set<LongTokenRange> expectedRepaired)
     {
         OptionalLong repairedAt = lastRepairedSince(tableReference, repairedSince);
         assertThat(repairedAt).isPresent();
@@ -305,7 +242,8 @@
         return lastRepairedSince(tableReference, repairedSince).isPresent();
     }
 
-    private boolean isRepairedSince(TableReference tableReference, long repairedSince, Set<LongTokenRange> expectedRepaired)
+    private boolean isRepairedSince(TableReference tableReference, long repairedSince,
+            Set<LongTokenRange> expectedRepaired)
     {
         return lastRepairedSince(tableReference, repairedSince, expectedRepaired).isPresent();
     }
@@ -315,10 +253,13 @@
         return lastRepairedSince(tableReference, repairedSince, tokenRangesFor(tableReference.getKeyspace()));
     }
 
-    private OptionalLong lastRepairedSince(TableReference tableReference, long repairedSince, Set<LongTokenRange> expectedRepaired)
+    private OptionalLong lastRepairedSince(TableReference tableReference, long repairedSince,
+            Set<LongTokenRange> expectedRepaired)
     {
         Set<LongTokenRange> expectedRepairedCopy = new HashSet<>(expectedRepaired);
-        Iterator<RepairEntry> repairEntryIterator = myRepairHistoryProvider.iterate(tableReference, System.currentTimeMillis(), repairedSince, repairEntry -> fullyRepaired(repairEntry) && expectedRepairedCopy.remove(repairEntry.getRange()));
+        Iterator<RepairEntry> repairEntryIterator = myRepairHistoryProvider.iterate(tableReference,
+                System.currentTimeMillis(), repairedSince,
+                repairEntry -> fullyRepaired(repairEntry) && expectedRepairedCopy.remove(repairEntry.getRange()));
 
         List<RepairEntry> repairEntries = Lists.newArrayList(repairEntryIterator);
 
@@ -386,41 +327,7 @@
                 .value("range_end", tokenRange.getEnd().toString())
                 .value("status", "SUCCESS");
 
-<<<<<<< HEAD
         myAdminSession.execute(insert);
-=======
-        mySession.execute(insert);
-    }
-
-    private void createKeyspace(String keyspaceName, int replicationFactor)
-    {
-        KeyspaceOptions createKeyspaceStatement = SchemaBuilder.createKeyspace(keyspaceName)
-                .with()
-                .replication(getReplicationMap(replicationFactor));
-
-        mySession.execute(createKeyspaceStatement);
-
-        myCreatedKeyspaces.add(keyspaceName);
-    }
-
-    private Map<String, Object> getReplicationMap(int replicationFactor)
-    {
-        Map<String, Object> replicationMap = new HashMap<>();
-
-        replicationMap.put("class", "NetworkTopologyStrategy");
-        replicationMap.put(myLocalHost.getDatacenter(), replicationFactor);
-
-        return replicationMap;
-    }
-
-    private void createTable(String keyspace, String table)
-    {
-        AbstractCreateStatement createTableStatement = SchemaBuilder.createTable(keyspace, table)
-                .addPartitionKey("key", DataType.text())
-                .addColumn("value", DataType.text());
-
-        mySession.execute(createTableStatement);
->>>>>>> 4aa63d17
     }
 
     private Set<TokenRange> halfOfTokenRanges(TableReference tableReference)
