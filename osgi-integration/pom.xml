--- conflicted
+++ resolved
@@ -20,11 +20,7 @@
     <parent>
         <artifactId>parent</artifactId>
         <groupId>com.ericsson.bss.cassandra.ecchronos</groupId>
-<<<<<<< HEAD
         <version>2.0.0-SNAPSHOT</version>
-=======
-        <version>1.0.3-SNAPSHOT</version>
->>>>>>> f17a0d41
     </parent>
     <artifactId>osgi-integration</artifactId>
     <description>Integration tests for an OSGi environment</description>
