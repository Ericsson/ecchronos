/*
 * Copyright 2024 Telefonaktiebolaget LM Ericsson
 *
 * Licensed under the Apache License, Version 2.0 (the "License");
 * you may not use this file except in compliance with the License.
 * You may obtain a copy of the License at
 *     http://www.apache.org/licenses/LICENSE-2.0
 *
 * Unless required by applicable law or agreed to in writing, software
 * distributed under the License is distributed on an "AS IS" BASIS,
 * WITHOUT WARRANTIES OR CONDITIONS OF ANY KIND, either express or implied.
 * See the License for the specific language governing permissions and
 * limitations under the License.
 */
package com.ericsson.bss.cassandra.ecchronos.application.config;

import com.ericsson.bss.cassandra.ecchronos.application.config.connection.*;
import com.ericsson.bss.cassandra.ecchronos.application.exceptions.ConfigurationException;
import com.ericsson.bss.cassandra.ecchronos.application.providers.AgentJmxConnectionProvider;
import com.ericsson.bss.cassandra.ecchronos.application.providers.AgentNativeConnectionProvider;
import com.ericsson.bss.cassandra.ecchronos.connection.DataCenterAwarePolicy;
import com.fasterxml.jackson.core.exc.StreamReadException;
import com.fasterxml.jackson.databind.DatabindException;
import com.fasterxml.jackson.databind.ObjectMapper;
import com.fasterxml.jackson.dataformat.yaml.YAMLFactory;

import java.util.concurrent.TimeUnit;
import org.junit.Before;
import org.junit.Test;

import java.io.File;
import java.io.IOException;
import java.util.concurrent.TimeUnit;

import static org.assertj.core.api.Assertions.assertThat;
import static org.junit.Assert.assertEquals;
import static org.junit.Assert.assertNotNull;
import static org.junit.Assert.assertThrows;

public class TestConfig
{
    private static final String DEFAULT_AGENT_FILE_NAME = "all_set.yml";
    private static final String NOTHING_SET_AGENT_FILE_NAME = "nothing_set.yml";
    private static final TimeUnit TIME_UNIT_IN_SECONDS = TimeUnit.SECONDS;
    private static Config config;
    private static DistributedNativeConnection nativeConnection;
    private static DistributedJmxConnection distributedJmxConnection;

    @Before
    public void setup() throws StreamReadException, DatabindException, IOException
    {
        ClassLoader classLoader = Thread.currentThread().getContextClassLoader();

        File file = new File(classLoader.getResource(DEFAULT_AGENT_FILE_NAME).getFile());

        ObjectMapper objectMapper = new ObjectMapper(new YAMLFactory());

        config = objectMapper.readValue(file, Config.class);

        ConnectionConfig connection = config.getConnectionConfig();

        nativeConnection = connection.getCqlConnection();
        distributedJmxConnection = connection.getJmxConnection();
    }

    @Test
    public void testDefaultAgentType()
    {
        assertThat(nativeConnection.getAgentConnectionConfig().getType()).isEqualTo(AgentConnectionConfig.ConnectionType.datacenterAware);
    }

    @Test
    public void testLocalDatacenter()
    {
        assertThat(nativeConnection.getAgentConnectionConfig().getLocalDatacenter()).isEqualTo("datacenter1");
    }

    @Test
    public void testDefaultContactPoints()
    {
        assertThat(nativeConnection.getAgentConnectionConfig()).isNotNull();
        assertThat(nativeConnection.getAgentConnectionConfig().getContactPoints().get("127.0.0.1").getPort()).isEqualTo(9042);
        assertThat(nativeConnection.getAgentConnectionConfig().getContactPoints().get("127.0.0.2").getPort()).isEqualTo(9042);
        assertThat(nativeConnection.getAgentConnectionConfig().getContactPoints().size()).isEqualTo(2);
    }

    @Test
    public void testDefaultDatacenterAware()
    {
        assertThat(nativeConnection.getAgentConnectionConfig().getDatacenterAware()).isNotNull();
        assertThat(nativeConnection
                .getAgentConnectionConfig()
                .getDatacenterAware()
                .getDatacenters()
                .get("datacenter1")
                .getName()).isEqualTo("datacenter1");
    }

    @Test
    public void testDefaultRackAware()
    {
        assertThat(nativeConnection.getAgentConnectionConfig().getRackAware()).isNotNull();
        assertThat(nativeConnection
                .getAgentConnectionConfig()
                .getRackAware()
                .getRacks()
                .get("rack1")
                .getDatacenterName()).isEqualTo("datacenter1");
    }

    @Test
    public void testDefaultHostAware()
    {
        assertThat(nativeConnection.getAgentConnectionConfig().getHostAware()).isNotNull();
        assertThat(nativeConnection
                .getAgentConnectionConfig()
                .getHostAware()
                .getHosts()
                .get("127.0.0.1")
                .getPort())
                .isEqualTo(9042);

        assertThat(nativeConnection
                .getAgentConnectionConfig()
                .getHostAware()
                .getHosts()
                .get("127.0.0.2")
                .getPort())
                .isEqualTo(9042);

        assertThat(nativeConnection
                .getAgentConnectionConfig()
                .getHostAware()
                .getHosts()
                .get("127.0.0.3")
                .getPort())
                .isEqualTo(9042);

        assertThat(nativeConnection
                .getAgentConnectionConfig()
                .getHostAware()
                .getHosts()
                .get("127.0.0.4")
                .getPort())
                .isEqualTo(9042);
    }

    @Test
    public void testAgentProviderConfig()
    {
        Class<?> providerClass = nativeConnection.getProviderClass();
        assertThat(providerClass).isEqualTo(AgentNativeConnectionProvider.class);
    }

    @Test
    public void testConfigurationExceptionForWrongAgentType()
    {
        assertThrows(ConfigurationException.class, () ->
        {
            nativeConnection.getAgentConnectionConfig().setType("wrongType");
        });
    }

    @Test
    public void testRestServerConfig()
    {
        assertThat(config.getRestServer().getHost()).isEqualTo("127.0.0.2");
        assertThat(config.getRestServer().getPort()).isEqualTo(8081);
    }

    @Test
    public void testDefaultLoadBalancingPolicy()
    {
        assertThat(nativeConnection.getAgentConnectionConfig().getDatacenterAwarePolicy()).isEqualTo(DataCenterAwarePolicy.class);
    }

    @Test
<<<<<<< HEAD
    public void testRetryPolicyConfig()
    {
        Class<?> providerClass = distributedJmxConnection.getProviderClass();
        assertThat(providerClass).isEqualTo(AgentJmxConnectionProvider.class);
        RetryPolicyConfig retryPolicyConfig = distributedJmxConnection.getRetryPolicyConfig();
        assertNotNull(retryPolicyConfig);
        assertThat(5).isEqualTo(retryPolicyConfig.getMaxAttempts());
        assertThat(5000).isEqualTo(retryPolicyConfig.getRetryDelay().getStartDelay());
        assertThat(30000).isEqualTo(retryPolicyConfig.getRetryDelay().getMaxDelay());
        assertThat(TIME_UNIT_IN_SECONDS).isEqualTo(retryPolicyConfig.getRetryDelay().getUnit());
        assertThat(86400000).isEqualTo(retryPolicyConfig.getRetrySchedule().getInitialDelay());
        assertThat(86400000).isEqualTo(retryPolicyConfig.getRetrySchedule().getFixedDelay());
        assertThat(TIME_UNIT_IN_SECONDS).isEqualTo(retryPolicyConfig.getRetrySchedule().getUnit());
    }

    @Test
    public void testRetryPolicyConfigWhenNothingSet() throws IOException
    {
        ClassLoader classLoader = Thread.currentThread().getContextClassLoader();
        File file = new File(classLoader.getResource(NOTHING_SET_AGENT_FILE_NAME).getFile());
        ObjectMapper objectMapper = new ObjectMapper(new YAMLFactory());
        Config config = objectMapper.readValue(file, Config.class);

        ConnectionConfig connection = config.getConnectionConfig();
        distributedJmxConnection = connection.getJmxConnection();
        Class<?> providerClass = distributedJmxConnection.getProviderClass();
        assertThat(providerClass).isEqualTo(AgentJmxConnectionProvider.class);
        RetryPolicyConfig retryPolicyConfig = distributedJmxConnection.getRetryPolicyConfig();
        assertNotNull(retryPolicyConfig);
        assertThat(5).isEqualTo(retryPolicyConfig.getMaxAttempts());
        assertThat(5000).isEqualTo(retryPolicyConfig.getRetryDelay().getStartDelay());
        assertThat(30000).isEqualTo(retryPolicyConfig.getRetryDelay().getMaxDelay());
        assertThat(TIME_UNIT_IN_SECONDS).isEqualTo(retryPolicyConfig.getRetryDelay().getUnit());
        assertThat(86400000).isEqualTo(retryPolicyConfig.getRetrySchedule().getInitialDelay());
        assertThat(86400000).isEqualTo(retryPolicyConfig.getRetrySchedule().getFixedDelay());
        assertThat(TIME_UNIT_IN_SECONDS).isEqualTo(retryPolicyConfig.getRetrySchedule().getUnit());
    }

    @Test
    public void testStartDelayGreaterThanMaxDelayThrowsException()
    {
        RetryPolicyConfig.RetryDelay retryDelay = new RetryPolicyConfig.RetryDelay();
        IllegalArgumentException exception = assertThrows(IllegalArgumentException.class, () ->
        {
            retryDelay.setMaxDelay(1000L);
            retryDelay.setStartDelay(2000L);
        });
        assertEquals("Start delay cannot be greater than max delay.", exception.getMessage());
    }

    @Test
    public void testMaxDelayLessThanStartDelayThrowsException()
    {
        RetryPolicyConfig.RetryDelay retryDelay = new RetryPolicyConfig.RetryDelay();
        IllegalArgumentException exception = assertThrows(IllegalArgumentException.class, () ->
        {
            retryDelay.setMaxDelay(3000L);
            retryDelay.setStartDelay(2000L);
            retryDelay.setMaxDelay(1000L);
        });
        assertEquals("Max delay cannot be less than start delay.", exception.getMessage());
    }
=======
    public void testConnectionDelay()
    {
        Interval connectionDelay = config.getConnectionConfig().getConnectionDelay();
        assertThat(connectionDelay.getUnit()).isEqualTo(TimeUnit.MINUTES);
        assertThat(connectionDelay.getTime()).isEqualTo(45l);
    }

>>>>>>> 18af043a
}<|MERGE_RESOLUTION|>--- conflicted
+++ resolved
@@ -175,7 +175,6 @@
     }
 
     @Test
-<<<<<<< HEAD
     public void testRetryPolicyConfig()
     {
         Class<?> providerClass = distributedJmxConnection.getProviderClass();
@@ -238,7 +237,6 @@
         });
         assertEquals("Max delay cannot be less than start delay.", exception.getMessage());
     }
-=======
     public void testConnectionDelay()
     {
         Interval connectionDelay = config.getConnectionConfig().getConnectionDelay();
@@ -246,5 +244,4 @@
         assertThat(connectionDelay.getTime()).isEqualTo(45l);
     }
 
->>>>>>> 18af043a
-}+}
