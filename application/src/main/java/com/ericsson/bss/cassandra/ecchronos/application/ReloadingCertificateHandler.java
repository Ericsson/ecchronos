/*
 * Copyright 2020 Telefonaktiebolaget LM Ericsson
 *
 * Licensed under the Apache License, Version 2.0 (the "License");
 * you may not use this file except in compliance with the License.
 * You may obtain a copy of the License at
 *     http://www.apache.org/licenses/LICENSE-2.0
 *
 * Unless required by applicable law or agreed to in writing, software
 * distributed under the License is distributed on an "AS IS" BASIS,
 * WITHOUT WARRANTIES OR CONDITIONS OF ANY KIND, either express or implied.
 * See the License for the specific language governing permissions and
 * limitations under the License.
 */
package com.ericsson.bss.cassandra.ecchronos.application;

<<<<<<< HEAD
import java.io.File;
=======
import com.datastax.oss.driver.api.core.metadata.EndPoint;
import com.ericsson.bss.cassandra.ecchronos.application.config.TLSConfig;
import com.ericsson.bss.cassandra.ecchronos.connection.CertificateHandler;
import org.slf4j.Logger;
import org.slf4j.LoggerFactory;

import javax.net.ssl.KeyManagerFactory;
import javax.net.ssl.SSLContext;
import javax.net.ssl.SSLEngine;
import javax.net.ssl.SSLParameters;
import javax.net.ssl.TrustManagerFactory;
>>>>>>> 0e4b21b1
import java.io.FileInputStream;
import java.io.IOException;
import java.io.InputStream;
import java.net.InetSocketAddress;
import java.security.KeyManagementException;
import java.security.KeyStore;
import java.security.KeyStoreException;
import java.security.NoSuchAlgorithmException;
import java.security.UnrecoverableKeyException;
import java.security.cert.CertificateException;
import java.util.Arrays;
import java.util.concurrent.atomic.AtomicReference;
import java.util.function.Supplier;

<<<<<<< HEAD
import javax.net.ssl.*;

import com.ericsson.bss.cassandra.ecchronos.connection.CertificateHandler;
import io.netty.buffer.ByteBufAllocator;
import io.netty.handler.ssl.SslContext;
import io.netty.handler.ssl.SslContextBuilder;
import io.netty.channel.socket.SocketChannel;
import io.netty.handler.ssl.SslHandler;
import org.slf4j.Logger;
import org.slf4j.LoggerFactory;

import com.datastax.driver.core.EndPoint;
import com.ericsson.bss.cassandra.ecchronos.application.config.TLSConfig;

=======
>>>>>>> 0e4b21b1
public class ReloadingCertificateHandler implements CertificateHandler
{
    private static final Logger LOG = LoggerFactory.getLogger(ReloadingCertificateHandler.class);

    private final AtomicReference<Context> currentContext = new AtomicReference<>();
    private final Supplier<TLSConfig> tlsConfigSupplier;

    public ReloadingCertificateHandler(Supplier<TLSConfig> tlsConfigSupplier)
    {
        this.tlsConfigSupplier = tlsConfigSupplier;
    }

    @Override
    public SSLEngine newSslEngine(EndPoint remoteEndpoint)
    {
        Context context = getContext();
        TLSConfig tlsConfig = context.getTlsConfig();
        SslContext sslContext = context.getSSLContext();

        SSLEngine sslEngine;
        if (remoteEndpoint != null)
        {
<<<<<<< HEAD
            InetSocketAddress socketAddress = remoteEndpoint.resolve();
            sslEngine = sslContext.newEngine(ByteBufAllocator.DEFAULT, socketAddress.getHostName(),
                    socketAddress.getPort());
=======
            InetSocketAddress socketAddress = (InetSocketAddress) remoteEndpoint.resolve();
            sslEngine = sslContext.createSSLEngine(socketAddress.getHostName(), socketAddress.getPort());
>>>>>>> 0e4b21b1
        }
        else
        {
            sslEngine = sslContext.newEngine(ByteBufAllocator.DEFAULT);
        }
        sslEngine.setUseClientMode(true);

        if (tlsConfig.requiresEndpointVerification())
        {
            SSLParameters sslParameters = new SSLParameters();
            sslParameters.setEndpointIdentificationAlgorithm("HTTPS");
            sslEngine.setSSLParameters(sslParameters);
        }
        tlsConfig.getCipherSuites().ifPresent(sslEngine::setEnabledCipherSuites);
        return sslEngine;
    }

    protected Context getContext()
    {
        TLSConfig tlsConfig = tlsConfigSupplier.get();
        Context context = currentContext.get();

        try
        {
            while (context == null || !context.sameConfig(tlsConfig))
            {
                Context newContext = new Context(tlsConfig);
                if (currentContext.compareAndSet(context, newContext))
                {
                    context = newContext;
                }
                else
                {
                    context = currentContext.get();
                }
                tlsConfig = tlsConfigSupplier.get();
            }
        }
        catch (NoSuchAlgorithmException | IOException | UnrecoverableKeyException | CertificateException
                | KeyStoreException | KeyManagementException e)
        {
            LOG.warn("Unable to create new SSL Context after configuration changed. Trying with the old one", e);
        }

        return context;
    }

    @Override
    public void close() throws Exception
    {

    }

    protected static final class Context
    {
        private final TLSConfig tlsConfig;
        private final SslContext sslContext;

        Context(TLSConfig tlsConfig) throws NoSuchAlgorithmException, IOException, UnrecoverableKeyException,
                CertificateException, KeyStoreException, KeyManagementException
        {
            this.tlsConfig = tlsConfig;
            this.sslContext = createSSLContext(this.tlsConfig);
        }

        TLSConfig getTlsConfig()
        {
            return tlsConfig;
        }

        boolean sameConfig(TLSConfig tlsConfig)
        {
            return this.tlsConfig.equals(tlsConfig);
        }

        SslContext getSSLContext()
        {
            return sslContext;
        }
    }

    protected static SslContext createSSLContext(TLSConfig tlsConfig) throws IOException, NoSuchAlgorithmException,
            KeyStoreException, CertificateException, UnrecoverableKeyException
    {

        SslContextBuilder builder = SslContextBuilder.forClient();

        if (tlsConfig.getCertificate().isPresent() &&
                tlsConfig.getCertificateKey().isPresent() &&
                tlsConfig.getCertificateAuthorities().isPresent())
        {
            File certificateFile = new File(tlsConfig.getCertificate().get());
            File certificateKeyFile = new File(tlsConfig.getCertificateKey().get());
            File certificateAuthorityFile = new File(tlsConfig.getCertificateAuthorities().get());

            builder.keyManager(certificateFile, certificateKeyFile);
            builder.trustManager(certificateAuthorityFile);
        }
        else
        {
            KeyManagerFactory keyManagerFactory = getKeyManagerFactory(tlsConfig);
            TrustManagerFactory trustManagerFactory = getTrustManagerFactory(tlsConfig);
            builder.keyManager(keyManagerFactory);
            builder.trustManager(trustManagerFactory);
        }
        if (tlsConfig.getCipherSuites().isPresent())
        {
            builder.ciphers(Arrays.asList(tlsConfig.getCipherSuites().get()));
        }
        return builder.protocols(tlsConfig.getProtocols()).build();
    }

    protected static KeyManagerFactory getKeyManagerFactory(TLSConfig tlsConfig) throws IOException,
            NoSuchAlgorithmException, KeyStoreException, CertificateException, UnrecoverableKeyException
    {
        String algorithm = tlsConfig.getAlgorithm().orElse(KeyManagerFactory.getDefaultAlgorithm());
        char[] keystorePassword = tlsConfig.getKeystorePassword().toCharArray();

        try (InputStream keystoreFile = new FileInputStream(tlsConfig.getKeystore()))
        {
            KeyManagerFactory keyManagerFactory = KeyManagerFactory.getInstance(algorithm);
            KeyStore keyStore = KeyStore.getInstance(tlsConfig.getStoreType());
            keyStore.load(keystoreFile, keystorePassword);
            keyManagerFactory.init(keyStore, keystorePassword);
            return keyManagerFactory;
        }
    }

    protected static TrustManagerFactory getTrustManagerFactory(TLSConfig tlsConfig)
            throws IOException, NoSuchAlgorithmException, KeyStoreException, CertificateException
    {
        String algorithm = tlsConfig.getAlgorithm().orElse(TrustManagerFactory.getDefaultAlgorithm());
        char[] truststorePassword = tlsConfig.getTruststorePassword().toCharArray();

        try (InputStream truststoreFile = new FileInputStream(tlsConfig.getTruststore()))
        {
            TrustManagerFactory trustManagerFactory = TrustManagerFactory.getInstance(algorithm);
            KeyStore keyStore = KeyStore.getInstance(tlsConfig.getStoreType());
            keyStore.load(truststoreFile, truststorePassword);
            trustManagerFactory.init(keyStore);
            return trustManagerFactory;
        }
    }
}<|MERGE_RESOLUTION|>--- conflicted
+++ resolved
@@ -14,21 +14,20 @@
  */
 package com.ericsson.bss.cassandra.ecchronos.application;
 
-<<<<<<< HEAD
-import java.io.File;
-=======
 import com.datastax.oss.driver.api.core.metadata.EndPoint;
 import com.ericsson.bss.cassandra.ecchronos.application.config.TLSConfig;
 import com.ericsson.bss.cassandra.ecchronos.connection.CertificateHandler;
+import io.netty.buffer.ByteBufAllocator;
+import io.netty.handler.ssl.SslContext;
+import io.netty.handler.ssl.SslContextBuilder;
 import org.slf4j.Logger;
 import org.slf4j.LoggerFactory;
 
 import javax.net.ssl.KeyManagerFactory;
-import javax.net.ssl.SSLContext;
 import javax.net.ssl.SSLEngine;
 import javax.net.ssl.SSLParameters;
 import javax.net.ssl.TrustManagerFactory;
->>>>>>> 0e4b21b1
+import java.io.File;
 import java.io.FileInputStream;
 import java.io.IOException;
 import java.io.InputStream;
@@ -43,23 +42,6 @@
 import java.util.concurrent.atomic.AtomicReference;
 import java.util.function.Supplier;
 
-<<<<<<< HEAD
-import javax.net.ssl.*;
-
-import com.ericsson.bss.cassandra.ecchronos.connection.CertificateHandler;
-import io.netty.buffer.ByteBufAllocator;
-import io.netty.handler.ssl.SslContext;
-import io.netty.handler.ssl.SslContextBuilder;
-import io.netty.channel.socket.SocketChannel;
-import io.netty.handler.ssl.SslHandler;
-import org.slf4j.Logger;
-import org.slf4j.LoggerFactory;
-
-import com.datastax.driver.core.EndPoint;
-import com.ericsson.bss.cassandra.ecchronos.application.config.TLSConfig;
-
-=======
->>>>>>> 0e4b21b1
 public class ReloadingCertificateHandler implements CertificateHandler
 {
     private static final Logger LOG = LoggerFactory.getLogger(ReloadingCertificateHandler.class);
@@ -82,14 +64,9 @@
         SSLEngine sslEngine;
         if (remoteEndpoint != null)
         {
-<<<<<<< HEAD
-            InetSocketAddress socketAddress = remoteEndpoint.resolve();
+            InetSocketAddress socketAddress = (InetSocketAddress) remoteEndpoint.resolve();
             sslEngine = sslContext.newEngine(ByteBufAllocator.DEFAULT, socketAddress.getHostName(),
                     socketAddress.getPort());
-=======
-            InetSocketAddress socketAddress = (InetSocketAddress) remoteEndpoint.resolve();
-            sslEngine = sslContext.createSSLEngine(socketAddress.getHostName(), socketAddress.getPort());
->>>>>>> 0e4b21b1
         }
         else
         {
