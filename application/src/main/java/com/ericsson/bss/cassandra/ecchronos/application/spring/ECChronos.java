--- conflicted
+++ resolved
@@ -55,14 +55,11 @@
     public ECChronos(Config configuration, RepairFaultReporter repairFaultReporter,
             NativeConnectionProvider nativeConnectionProvider,
             JmxConnectionProvider jmxConnectionProvider,
-<<<<<<< HEAD
-            StatementDecorator statementDecorator, MetricRegistry metricRegistry)
-=======
             StatementDecorator statementDecorator,
             ReplicationState replicationState,
             RepairHistory repairHistory,
-            RepairHistoryProvider repairHistoryProvider)
->>>>>>> 134e613a
+            RepairHistoryProvider repairHistoryProvider,
+            MetricRegistry metricRegistry)
     {
         myECChronosInternals = new ECChronosInternals(configuration, nativeConnectionProvider, jmxConnectionProvider,
                 statementDecorator, metricRegistry);
