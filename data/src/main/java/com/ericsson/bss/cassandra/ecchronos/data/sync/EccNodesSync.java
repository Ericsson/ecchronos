/*
 * Copyright 2024 Telefonaktiebolaget LM Ericsson
 *
 * Licensed under the Apache License, Version 2.0 (the "License");
 * you may not use this file except in compliance with the License.
 * You may obtain a copy of the License at
 *     http://www.apache.org/licenses/LICENSE-2.0
 *
 * Unless required by applicable law or agreed to in writing, software
 * distributed under the License is distributed on an "AS IS" BASIS,
 * WITHOUT WARRANTIES OR CONDITIONS OF ANY KIND, either express or implied.
 * See the License for the specific language governing permissions and
 * limitations under the License.
 */
package com.ericsson.bss.cassandra.ecchronos.data.sync;

import com.datastax.oss.driver.api.core.ConsistencyLevel;
import com.datastax.oss.driver.api.core.CqlSession;
import com.datastax.oss.driver.api.core.cql.PreparedStatement;
import com.datastax.oss.driver.api.core.cql.BoundStatement;
import com.datastax.oss.driver.api.core.cql.ResultSet;
import com.datastax.oss.driver.api.core.metadata.Node;
import com.datastax.oss.driver.api.querybuilder.QueryBuilder;
import com.datastax.oss.driver.shaded.guava.common.annotations.VisibleForTesting;
import com.ericsson.bss.cassandra.ecchronos.data.enums.NodeStatus;
import com.ericsson.bss.cassandra.ecchronos.data.exceptions.EcChronosException;
import com.google.common.base.Preconditions;

import java.net.UnknownHostException;
import java.time.Instant;
import java.time.temporal.ChronoUnit;
import java.util.List;
import java.util.Locale;
import java.util.UUID;
import java.util.concurrent.TimeUnit;

import org.slf4j.Logger;
import org.slf4j.LoggerFactory;

import static com.datastax.oss.driver.api.querybuilder.QueryBuilder.bindMarker;
import static com.datastax.oss.driver.api.querybuilder.QueryBuilder.selectFrom;

/**
 * CQL Definition for nodes_sync table. CREATE TABLE ecchronos_agent.nodes_sync ( ecchronos_id TEXT, datacenter_name
 * TEXT, node_id UUID, node_endpoint TEXT, node_status TEXT, last_connection TIMESTAMP, next_connection TIMESTAMP,
 * PRIMARY KEY ( ecchronos_id, datacenter_name, node_id ) ) WITH CLUSTERING ORDER BY( datacenter_name DESC, node_id DESC
 * );
 */
public final class EccNodesSync
{
    private static final Logger LOG = LoggerFactory.getLogger(EccNodesSync.class);

    private static final Integer DEFAULT_CONNECTION_DELAY_IN_MINUTES = 30;
    private static final String COLUMN_ECCHRONOS_ID = "ecchronos_id";
    private static final String COLUMN_DC_NAME = "datacenter_name";
    private static final String COLUMN_NODE_ID = "node_id";
    private static final String COLUMN_NODE_ENDPOINT = "node_endpoint";
    private static final String COLUMN_NODE_STATUS = "node_status";
    private static final String COLUMN_LAST_CONNECTION = "last_connection";
    private static final String COLUMN_NEXT_CONNECTION = "next_connection";

    private static final String KEYSPACE_NAME = "ecchronos";
    private static final String TABLE_NAME = "nodes_sync";

    private final CqlSession mySession;
    private final List<Node> myNodesList;
    private final String ecChronosID;

    private final PreparedStatement myCreateStatement;
    private final PreparedStatement myUpdateStatusStatement;
<<<<<<< HEAD
    private final PreparedStatement mySelectStatusStatement;
=======
    private final Long connectionDelayValue;
    private final ChronoUnit connectionDelayUnit;
>>>>>>> 18af043a

    private EccNodesSync(final Builder builder) throws UnknownHostException
    {
        mySession = Preconditions.checkNotNull(builder.mySession, "Session cannot be null");
        myNodesList = Preconditions
                .checkNotNull(builder.initialNodesList, "Nodes list cannot be null");
        myCreateStatement = mySession.prepare(QueryBuilder.insertInto(KEYSPACE_NAME, TABLE_NAME)
                .value(COLUMN_ECCHRONOS_ID, bindMarker())
                .value(COLUMN_DC_NAME, bindMarker())
                .value(COLUMN_NODE_ENDPOINT, bindMarker())
                .value(COLUMN_NODE_STATUS, bindMarker())
                .value(COLUMN_LAST_CONNECTION, bindMarker())
                .value(COLUMN_NEXT_CONNECTION, bindMarker())
                .value(COLUMN_NODE_ID, bindMarker())
                .build()
                .setConsistencyLevel(ConsistencyLevel.LOCAL_QUORUM));
        myUpdateStatusStatement = mySession.prepare(QueryBuilder.update(KEYSPACE_NAME, TABLE_NAME)
                .setColumn(COLUMN_NODE_STATUS, bindMarker())
                .setColumn(COLUMN_LAST_CONNECTION, bindMarker())
                .setColumn(COLUMN_NEXT_CONNECTION, bindMarker())
                .whereColumn(COLUMN_ECCHRONOS_ID).isEqualTo(bindMarker())
                .whereColumn(COLUMN_DC_NAME).isEqualTo(bindMarker())
                .whereColumn(COLUMN_NODE_ID).isEqualTo(bindMarker())
                .build()
                .setConsistencyLevel(ConsistencyLevel.LOCAL_QUORUM));
        mySelectStatusStatement = mySession.prepare(selectFrom(KEYSPACE_NAME, TABLE_NAME)
                .columns(COLUMN_NODE_ID, COLUMN_NODE_ENDPOINT, COLUMN_DC_NAME, COLUMN_NODE_STATUS)
                .whereColumn(COLUMN_ECCHRONOS_ID).isEqualTo(bindMarker())
                .build());
        ecChronosID = builder.myEcchronosID;

        connectionDelayValue = builder.myConnectionDelayValue;
        connectionDelayUnit = builder.myConnectionDelayUnit;
    }

    public ResultSet getResultSet()
    {
        // Bind the parameters
        BoundStatement boundStatement = mySelectStatusStatement.bind(ecChronosID);
        return mySession.execute(boundStatement);
    }

    public void acquireNodes() throws EcChronosException
    {
        if (myNodesList.isEmpty())
        {
            throw new EcChronosException("Cannot Acquire Nodes because there is no nodes to be acquired");
        }
        for (Node node : myNodesList)
        {
            LOG.info(
                    "Preparing to acquire node {} with endpoint {} and Datacenter {}",
                    node.getHostId(),
                    node.getEndPoint(),
                    node.getDatacenter());
            ResultSet tmpResultSet = acquireNode(node);
            if (tmpResultSet.wasApplied())
            {
                LOG.info("Node successfully acquired by instance {}", ecChronosID);
            }
            else
            {
                LOG.error("Unable to acquire node {}", node.getHostId());
            }
        }
    }

    private ResultSet acquireNode(final Node node)
    {
        return insertNodeInfo(
                node.getDatacenter(),
                node.getEndPoint().toString(),
                node.getState().toString(),
                Instant.now(),
                Instant.now().plus(connectionDelayValue, connectionDelayUnit),
                node.getHostId());
    }

    @VisibleForTesting
    public ResultSet verifyAcquireNode(final Node node)
    {
        return acquireNode(node);
    }

    private ResultSet insertNodeInfo(
            final String datacenterName,
            final String nodeEndpoint,
            final String nodeStatus,
            final Instant lastConnection,
            final Instant nextConnection,
            final UUID nodeID
    )
    {
        BoundStatement insertNodeSyncInfo = myCreateStatement.bind(ecChronosID,
                datacenterName, nodeEndpoint, nodeStatus, lastConnection, nextConnection, nodeID);
        return execute(insertNodeSyncInfo);
    }

    public ResultSet updateNodeStatus(
            final NodeStatus nodeStatus,
            final String datacenterName,
            final UUID nodeID
    )
    {
        ResultSet tmpResultSet = updateNodeStateStatement(nodeStatus, datacenterName, nodeID);
        if (tmpResultSet.wasApplied())
        {
            LOG.info("Node {} successfully updated", nodeID);
        }
        else
        {
            LOG.error("Unable to update node {}", nodeID);
        }
        return tmpResultSet;
    }

    private ResultSet updateNodeStateStatement(
            final NodeStatus nodeStatus,
            final String datacenterName,
            final UUID nodeID
    )
    {
        BoundStatement updateNodeStatus = myUpdateStatusStatement.bind(
                nodeStatus.toString(),
                Instant.now(),
                Instant.now().plus(DEFAULT_CONNECTION_DELAY_IN_MINUTES, ChronoUnit.MINUTES),
                ecChronosID,
                datacenterName,
                nodeID
        );
        return execute(updateNodeStatus);
    }

    @VisibleForTesting
    public ResultSet verifyInsertNodeInfo(
            final String datacenterName,
            final String nodeEndpoint,
            final String nodeStatus,
            final Instant lastConnection,
            final Instant nextConnection,
            final UUID nodeID
    )
    {
        return insertNodeInfo(
                datacenterName,
                nodeEndpoint,
                nodeStatus,
                lastConnection,
                nextConnection,
                nodeID
        );
    }

    public ResultSet execute(final BoundStatement statement)
    {
        return mySession.execute(statement);
    }

    public static Builder newBuilder()
    {
        return new Builder();
    }

    public static class Builder
    {
        private CqlSession mySession;
        private List<Node> initialNodesList;
        private String myEcchronosID;
        private Long myConnectionDelayValue;
        private ChronoUnit myConnectionDelayUnit;

        /**
         * Builds EccNodesSync with session.
         *
         * @param session
         *         Session object
         * @return Builder
         */
        public Builder withSession(final CqlSession session)
        {
            this.mySession = session;
            return this;
        }

        /**
         * Builds EccNodesSync with nodes list.
         *
         * @param nodes
         *         nodes list
         * @return Builder
         */
        public Builder withInitialNodesList(final List<Node> nodes)
        {
            this.initialNodesList = nodes;
            return this;
        }

        /**
         * Builds EccNodesSync with Connection Delay.
         *
         * @param connectionDelayValue
         *          delay before connecting, in the unit specified in withConnectionDelayUnit
         * @return Builder
         */
        public Builder withConnectionDelayValue(final Long connectionDelayValue)
        {
            this.myConnectionDelayValue = connectionDelayValue;
            return this;
        }

        /**
         * Builds EccNodesSync with Connection Delay Unit.
         *
         * @param connectionDelayUnit
         *          Unit of the delay before connecting
         * @return Builder
         */
        public Builder withConnectionDelayUnit(final TimeUnit connectionDelayUnit)
        {
            this.myConnectionDelayUnit = ChronoUnit.valueOf(connectionDelayUnit.toString().toUpperCase(Locale.US));
            return this;
        }

        /**
         * Builds EccNodesSync with ecchronosID.
         *
         * @param echronosID
         *         ecchronos ID generated by BeanConfigurator.
         * @return Builder
         */
        public Builder withEcchronosID(final String echronosID)
        {
            this.myEcchronosID = echronosID;
            return this;
        }

        /**
         * Builds EccNodesSync.
         *
         * @return Builder
         * @throws UnknownHostException
         */
        public EccNodesSync build() throws UnknownHostException
        {
            return new EccNodesSync(this);
        }
    }
}
<|MERGE_RESOLUTION|>--- conflicted
+++ resolved
@@ -68,12 +68,9 @@
 
     private final PreparedStatement myCreateStatement;
     private final PreparedStatement myUpdateStatusStatement;
-<<<<<<< HEAD
     private final PreparedStatement mySelectStatusStatement;
-=======
     private final Long connectionDelayValue;
     private final ChronoUnit connectionDelayUnit;
->>>>>>> 18af043a
 
     private EccNodesSync(final Builder builder) throws UnknownHostException
     {
