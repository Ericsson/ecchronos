--- conflicted
+++ resolved
@@ -2,11 +2,8 @@
 
 ## Version 3.0.0
 
-<<<<<<< HEAD
 * Remove deprecated scripts (ecc-schedule, ecc-status, ecc-config)
-=======
 * Add blocked status - Issue #284
->>>>>>> 85c07991
 
 ## Version 2.0.6
 
