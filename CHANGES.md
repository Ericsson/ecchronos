--- conflicted
+++ resolved
@@ -1,17 +1,6 @@
 # Changes
 
-<<<<<<< HEAD
 ## Version 2.0.0
-=======
-## Version 1.0.2
-
-* Locking failures log too much - Issue #58
-* Fix log file rotation - Issue #61
-* Correct initial replica repair group - Issue #60
-* Fix statistics when no table/data to repair - Issue #59
-
-## Version 1.0.1
->>>>>>> 4204599c
 
 * Dynamic license header check - Issue #37
 * Move alarm handling out of TableRepairJob
@@ -25,6 +14,7 @@
 * Locking failures log too much - Issue #58
 * Fix log file rotation - Issue #61
 * Correct initial replica repair group - Issue #60
+* Fix statistics when no table/data to repair - Issue #59
 
 ## Version 1.0.0
 
