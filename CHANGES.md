# Changes

<<<<<<< HEAD
## Version 2.0.0
=======
## Version 1.1.0

* Add Karaf commands that exposes repair status

## Version 1.0.4
>>>>>>> 754053ee

* Move alarm handling out of TableRepairJob
* Add State to each ScheduledJob
* Change executable file name from ecChronos to ecc
* Change configuration file name from ecChronos.cfg to ecc.cfg
* Add RepairJobView
* Add HTTP server with REST API - Issue #50
* Expose metrics through JMX - Issue #75

### Merged from 1.0

* Dynamic license header check - Issue #37
* Unwind ratio getting ignored - Issue #44
* Reduce memory footprint - Issue #54
* Locking failures log too much - Issue #58
* Fix log file rotation - Issue #61
* Correct initial replica repair group - Issue #60
* Fix statistics when no table/data to repair - Issue #59
* Cache locking failures to reduce unnecessary contention - Issue #70
* Trigger table repairs more often - Issue #72
* Reduce error logs to warn for some lock related failures

## Version 1.0.0

* First release<|MERGE_RESOLUTION|>--- conflicted
+++ resolved
@@ -1,14 +1,6 @@
 # Changes
 
-<<<<<<< HEAD
 ## Version 2.0.0
-=======
-## Version 1.1.0
-
-* Add Karaf commands that exposes repair status
-
-## Version 1.0.4
->>>>>>> 754053ee
 
 * Move alarm handling out of TableRepairJob
 * Add State to each ScheduledJob
@@ -17,6 +9,10 @@
 * Add RepairJobView
 * Add HTTP server with REST API - Issue #50
 * Expose metrics through JMX - Issue #75
+
+### Merged from 1.1
+
+* Add Karaf commands that exposes repair status
 
 ### Merged from 1.0
 
