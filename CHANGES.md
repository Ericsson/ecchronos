# Changes

## Version 3.0.0

<<<<<<< HEAD
* Add custom HTML error page
=======
* Make fault reporter pluggable
* Fix JMX URI validation with new Java versions - Issue #306
* Reworked rest interface - Issue #257
>>>>>>> e467b630
* Bump springboot from 2.6.4 to 2.6.6
* Offset next runtime with repair time taken - Issue #121
* Remove deprecated scripts (ecc-schedule, ecc-status, ecc-config)
* Add blocked status - Issue #284

## Version 2.0.6

* Add ecc-schedule command - Issue #158
* Consolidate all scripts into single script with subcommands - Issue #170
* Bump springboot from 2.5.6 to 2.6.4 (CVE-2021-22060, CVE-2022-23181)
* Bump logback from 1.2.3 to 1.2.10 (CVE-2021-42550)
* Bump apache-karaf from 4.2.8 to 4.3.6 (CVE-2021-41766, CVE-2022-22932)
* Always create pidfile - Issue #253
* Sort repair-status on newest first - Issue #261

## Version 2.0.5

* Step log4j-api version to 2.15.0 - Issue #245

## Version 2.0.4

* Handle endpoints with changing IP addresses - Issue #243
* Log exceptions during creation/deletion of schedules
* Update gson to 2.8.9 - Issue #239
* Update netty to 4.1.69.Final
* Many exceptions if Ongoing Repair jobs cannot be fetched - Issue #236
* Update springbootframework to 2.5.6 - Issue #233
* Update netty to 4.1.68.Final - Issue #228
* Schedules are not deleted when dropping tables - Issue #230
* Step simpleclient to 0.10.0

## Version 2.0.3

* Fixed signing issue of karaf feature artifact

## Version 2.0.2 (Not Released)

* Support certificatehandler pluggability
* Improve logging - Issue #191
* Fix On Demand Repair Jobs always showing topology changed after restart
* Fix reoccurring flag in ecc-status showing incorrect value
* Update Netty io version to 4.1.62.Final
* Update commons-io to 2.7
* Update spring-boot-dependencies to 2.5.3 - Issue #223

### Merged from 1.0

* Step karaf to 4.2.8
* Improve Alarm logging - Issue #191

## Version 2.0.1

* Add possibilities to only take local locks - Issue #175
* Remove default limit of ecc-status
* Process hangs on timeout - Issue #190

## Version 2.0.0

* OnDemand Job throws NPE when scheduled on non-existing table/keyspace - Issue #183

### Merged from 1.2

* Repairs not scheduled when statistics disabled - Issue #176

## Version 2.0.0-beta

* Add Code Style - Issue #103
* Avoid using concurrent map - Issue #101
* Move alarm handling out of TableRepairJob
* Add State to each ScheduledJob
* Change executable file name from ecChronos to ecc
* Change configuration file name from ecChronos.cfg to ecc.cfg
* Add RepairJobView
* Add HTTP server with REST API - Issue #50
* Expose metrics through JMX - Issue #75
* Add ecc-config command that displays repair configuration
* Remove usage of joda time - Issue #95
* Proper REST interface - Issue #109
* Make scheduler interval configurable - Issue #122
* Add manual repair - Issue #14
* Use yaml format for configuration - Issue #126
* Use springboot for REST server - Issue #111
* Add Health Endpoint - Issue #131
* Use table id in metric names - Issue #120
* Add authentication for CQL and JMX - Issue #129
* Add TLS support for CQL and JMX - Issue #129
* Expose Springboot configuration - Issue #149
* Per table configurations - Issue #119

### Merged from 1.2

* Add support for sub range repairs - Issue #96
* Locks get stuck when unexpected exception occurs - Issue #177

### Merged from 1.1

* Add Karaf commands that exposes repair status

### Merged from 1.0

* Dynamic license header check - Issue #37
* Unwind ratio getting ignored - Issue #44
* Reduce memory footprint - Issue #54
* Locking failures log too much - Issue #58
* Fix log file rotation - Issue #61
* Correct initial replica repair group - Issue #60
* Fix statistics when no table/data to repair - Issue #59
* Cache locking failures to reduce unnecessary contention - Issue #70
* Trigger table repairs more often - Issue #72
* Reduce error logs to warn for some lock related failures
* Fix slow query of repair_history at start-up #86
* Reduce cache refresh time in TimeBasedRunPolicy to quicker react to configuration changes
* Avoid concurrent modification exception in RSI#close - Issue #99
* Support symlink of ecc binary - PR #114
* Close file descriptors in background mode - PR #115
* Add JVM options file
* Make policy changes quicker - Issue #117

## Version 1.0.0

* First release<|MERGE_RESOLUTION|>--- conflicted
+++ resolved
@@ -2,13 +2,10 @@
 
 ## Version 3.0.0
 
-<<<<<<< HEAD
 * Add custom HTML error page
-=======
 * Make fault reporter pluggable
 * Fix JMX URI validation with new Java versions - Issue #306
 * Reworked rest interface - Issue #257
->>>>>>> e467b630
 * Bump springboot from 2.6.4 to 2.6.6
 * Offset next runtime with repair time taken - Issue #121
 * Remove deprecated scripts (ecc-schedule, ecc-status, ecc-config)
