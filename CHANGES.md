--- conflicted
+++ resolved
@@ -2,11 +2,8 @@
 
 ## Version 1.0.0 (Not yet Released)
 
-<<<<<<< HEAD
 * ecchronos manual repairs via ecctool should obey the ignore_twcs_tables flag - Issue #1107
-=======
 * Fail During Repair with Custom Jolokia Port - Issue #1149
->>>>>>> 299fb6da
 * Create Integration Tests Using the New Jolokia Functionality - Issue #845
 * ClassCastException when using Jolokia for JMX metrics retrieval - Issue #1126
 * ecc.sh in evolved ecchronos uses old SpringBooter package reference - Issue #1123
