# Changes

## Version 6.1.1


## Version 6.1.0

* Add Rejections sub-command - Issue #1015
* Investigate Creation of a REST Endpoint to Disable Repairs at DC Level - Issue #1009

## Version 6.0.8

<<<<<<< HEAD
=======
* Refactor ecchronos-binary Test Infrastructure - Issue #1093
>>>>>>> 4878e711

## Version 6.0.7

* Revert Switch to prometheus-metrics-exposition-textformats due to a licence issue - Issue #972
* Corrects json output option - Issue #999

## Version 6.0.6

* Add JSON format to ecctool - Issue #980
* Switch to prometheus-metrics-exposition-textformats due to a licence issue - Issue #972

## Version 6.0.5

* Certificate chains in PEM files not working - Issue #957
* Possible to filter columns in output - Issue #925

## Version 6.0.4

* CRL not properly applied when using certificate files - Issue #932
* Return default values if schema changes in Cassandra have not been completed - Issue #922

## Version 6.0.3

* Add CRL support for CQL connections - Issue #880

## Version 6.0.2

* Fail to Initialize ecChronos When statistics.enabled is False - Issue #869

## Version 6.0.1

* Bump dependecies

## Version 6.0.0

* Bump Spring, Tomcat, Java, SnakeYaml, Jackson and various other dependencies - Issues #704, #754

## Version 5.0.5

* Update dependencies to C* 5.0 - Issue #734
* Bump org.springframework:spring-web from 5.3.34 to 5.3.39 - Issue #733
* Bump commons-io:commons-io to 2.17.0 - Issue #732
* State what versions are maintained - Issue #658
* Investigate Java 17 - Issue #607
* RetryPolicy: After failing the last connection attempt, the retry time is still applied - Issue #702
* Define logging levels formally - Issue #666
* Deprecate cassandra-all to use testContainers instead - Issue #701
* Update Mockito and JUnit versions - Issue #687
* Metric status logger for troubleshooting - Issue #397

## Version 5.0.4

* ecChronos will break if repair interval is shorter than the initial delay - Issue #667

## Version 5.0.3

* Spring Framework URL Parsing with Host Validation is vulnerable - Issue #661
* Possibility for repairs to never be triggered - Issue #264
 
## Version 5.0.2

* Containerized ecchronos restarting tomcat when Cassandra peer is overloaded - Issue #650
* Bump tomcat to 9.0.86 - Issue #653
* Bump springboot to 2.7.18 - Issue #653

## Version 5.0.1

* Improve hang preventing task - Issue #544
* Improve Description of unwind_ratio - Issue #628

## Merged from Version 4.0

## Version 4.0.7

* Removes OSGI/Karaf support - Issue #657

## Version 4.0.6

* Separate serial consistency configuration from remoteRouting functionality - Issue #633

## Version 5.0.0

* Build Ecchronos with Java 11 - Issue 616
* Bump logback from 1.2.10 to 1.2.13 (CVE-2023-6378) - Issue #622
* Progress for on demand repair jobs is either 0% or 100% - Issue #593
* Make priority granularity configurable - Issue #599
* Bump springboot from 2.7.12 to 2.7.17 - Issue #604
* Bump io.micrometer from 1.9.2 to 1.9.16 - Issue #604
* Bump io.dropwizard.metrics from 4.2.10 to 4.2.21 - Issue #604
* Bump jackson-dataformat-yaml from 2.13.5 to 2.15.2 - Issue #602
* Make locks dynamic based on TTL of lock table - Issue #543
* Add new repair type parallel_vnode - Issue #554
* Add validation of repair interval and alarms - Issue #560
* Insert into repair history only on session finish - Issue #565
* Use Caffeine caches instead of Guava - Issue #534
* Validate TLS config for JMX and CQL - Issue #529
* Add support for incremental repairs - Issue #31
* Bump java driver from 4.14.1 to 4.17.0
* Bump guava from 31.1 to 32.0.1 (CVE-2023-2976)
* Fix shebang in ecctool - Issue #504
* Bump springboot from 2.7.5 to 2.7.12 - Issue #500
* Drop support for Python < 3.8 - Issue #474
* Drop support for Java 8 and Cassandra < 4 - Issue #493
* Bump guava from 18.0 to 31.1 - Issue #491
* Reread repair configuration when a node state changes - Issues #470 and #478
* Support configuring backoff for failed jobs - Issue #475
* Dropping keyspaces does not clean up schedules - Issue #469

### Merged from 1.2

* Fix calculation of tokens per repair - Issue #570

### Merged from 1.0

* Fix logging fault reporter raising duplicate alarm - Issue #557
* Fix priority calculation for local queue - Issue #546
* Skip unnecessary reads from repair history - Issue #548
* Fix repair job priority - Issue #515

### Merged from 1.2

* Fix calculation of tokens per repair - Issue #570

### Merged from 1.0

* Fix logging fault reporter raising duplicate alarm - Issue #557

## Version 4.0.5

### Merged from 1.0

* Fix priority calculation for local queue - Issue #546
* Skip unnecessary reads from repair history - Issue #548

## Version 4.0.4

### Merged from 1.0

* Fix repair job priority - Issue #515

## Version 4.0.3

* Bump jackson-databind from 2.13.4.1 to 2.13.4.2
* Improve logging in repairState - Issue #463
* Set name for all threads - Issue #459
* Bump apache-karaf from 4.3.6 to 4.3.8 (CVE-2022-40145)

## Version 4.0.2

* Add support for excluding metrics on tags - Issue #446
* Fix ecctool start with jvm.options - Issue #433
* Add time.since.last.repaired metric - Issue #423
* Bump springboot from 2.7.2 to 2.7.5 - Issue #427
* Use micrometer as metric framework - Issue #422
* Allow global prefix for metrics - Issue #417
* Bump prometheus simpleclient from 0.10.0 to 0.16.0 - Issue #416
* Move exclusion of metrics to each reporter - Issue #411
* Bump jackson-databind from 2.13.2.2 to 2.13.4.1
* Default duration to GC grace, repairInfo for table - Issue #409
* Don't create auth-provider if CQL credentials disabled - Issue #398
* Add possibility to decide reporting for metrics - Issue #390
* Update ecctool argparser descriptions - Issue #395
* Disable driver metrics if statistics.enabled=false - Issue #391
* Reload sslContext for cql client if certs change - Issue #329
* Expose java driver metrics - Issue #368
* Split metrics into separate connector - Issue #369
* Add possibility to exclude metrics through config - Issue #367
* Fix help for ecctool run-repair - Issue #365
* Sort repair-info based on repaired-ratio - Issue #358
* Support keyspaces and tables with camelCase - Issue #362
* Fix limit for repair-info - Issue #359
* Remove version override of log4j - Issue #356
* Throw configexception if yaml config contains null - Issue #352
* Add cluster-wide support for repair-info - Issue #156
* Example size targets are incorrect in schedule.yml - Issue #337
* Add repair-info - Issue #327
* Add config to skip schedules of tables with TWCS - Issue #151
* Add metric for failed and succeeded repair tasks - Issue #295
* Remove deprecated v1 REST interface
* Migrate to datastax driver-4.14.1 - Issue #269
* Add PEM format support - Issue #300

## Version 3.0.1 (Not yet released)

### Merged from 1.2

* Fix calculation of tokens per repair - Issue #570

### Merged from 1.0

* Fix logging fault reporter raising duplicate alarm - Issue #557
* Fix priority calculation for local queue - Issue #546
* Skip unnecessary reads from repair history - Issue #548
* Fix repair job priority - Issue #515

## Version 3.0.0

* Add support for repairs without keyspace/table - Issue #158
* Add Cassandra health indicator and enable probes - Issue #192
* Add support for clusterwide repairs - Issue #299
* Add custom HTML error page
* Make fault reporter pluggable
* Fix JMX URI validation with new Java versions - Issue #306
* Reworked rest interface - Issue #257
* Bump springboot from 2.6.4 to 2.6.6
* Offset next runtime with repair time taken - Issue #121
* Remove deprecated scripts (ecc-schedule, ecc-status, ecc-config)
* Add blocked status - Issue #284

## Version 2.0.7 (Not yet released)

### Merged from 1.2

* Fix calculation of tokens per repair - Issue #570

### Merged from 1.0

* Fix logging fault reporter raising duplicate alarm - Issue #557
* Fix priority calculation for local queue - Issue #546
* Skip unnecessary reads from repair history - Issue #548
* Fix repair job priority - Issue #515
* Fix malformed IPv6 for JMX - Issue #306

## Version 2.0.6

* Add ecc-schedule command - Issue #158
* Consolidate all scripts into single script with subcommands - Issue #170
* Bump springboot from 2.5.6 to 2.6.4 (CVE-2021-22060, CVE-2022-23181)
* Bump logback from 1.2.3 to 1.2.10 (CVE-2021-42550)
* Bump apache-karaf from 4.2.8 to 4.3.6 (CVE-2021-41766, CVE-2022-22932)
* Always create pidfile - Issue #253
* Sort repair-status on newest first - Issue #261

## Version 2.0.5

* Step log4j-api version to 2.15.0 - Issue #245

## Version 2.0.4

* Handle endpoints with changing IP addresses - Issue #243
* Log exceptions during creation/deletion of schedules
* Update gson to 2.8.9 - Issue #239
* Update netty to 4.1.69.Final
* Many exceptions if Ongoing Repair jobs cannot be fetched - Issue #236
* Update springbootframework to 2.5.6 - Issue #233
* Update netty to 4.1.68.Final - Issue #228
* Schedules are not deleted when dropping tables - Issue #230
* Step simpleclient to 0.10.0

## Version 2.0.3

* Fixed signing issue of karaf feature artifact

## Version 2.0.2 (Not Released)

* Support certificatehandler pluggability
* Improve logging - Issue #191
* Fix On Demand Repair Jobs always showing topology changed after restart
* Fix reoccurring flag in ecc-status showing incorrect value
* Update Netty io version to 4.1.62.Final
* Update commons-io to 2.7
* Update spring-boot-dependencies to 2.5.3 - Issue #223

### Merged from 1.0

* Step karaf to 4.2.8
* Improve Alarm logging - Issue #191

## Version 2.0.1

* Add possibilities to only take local locks - Issue #175
* Remove default limit of ecc-status
* Process hangs on timeout - Issue #190

## Version 2.0.0

* OnDemand Job throws NPE when scheduled on non-existing table/keyspace - Issue #183

### Merged from 1.2

* Repairs not scheduled when statistics disabled - Issue #176

## Version 2.0.0-beta

* Add Code Style - Issue #103
* Avoid using concurrent map - Issue #101
* Move alarm handling out of TableRepairJob
* Add State to each ScheduledJob
* Change executable file name from ecChronos to ecc
* Change configuration file name from ecChronos.cfg to ecc.cfg
* Add RepairJobView
* Add HTTP server with REST API - Issue #50
* Expose metrics through JMX - Issue #75
* Add ecc-config command that displays repair configuration
* Remove usage of joda time - Issue #95
* Proper REST interface - Issue #109
* Make scheduler interval configurable - Issue #122
* Add manual repair - Issue #14
* Use yaml format for configuration - Issue #126
* Use springboot for REST server - Issue #111
* Add Health Endpoint - Issue #131
* Use table id in metric names - Issue #120
* Add authentication for CQL and JMX - Issue #129
* Add TLS support for CQL and JMX - Issue #129
* Expose Springboot configuration - Issue #149
* Per table configurations - Issue #119

### Merged from 1.2

* Add support for sub range repairs - Issue #96
* Locks get stuck when unexpected exception occurs - Issue #177

### Merged from 1.1

* Add Karaf commands that exposes repair status

### Merged from 1.0

* Dynamic license header check - Issue #37
* Unwind ratio getting ignored - Issue #44
* Reduce memory footprint - Issue #54
* Locking failures log too much - Issue #58
* Fix log file rotation - Issue #61
* Correct initial replica repair group - Issue #60
* Fix statistics when no table/data to repair - Issue #59
* Cache locking failures to reduce unnecessary contention - Issue #70
* Trigger table repairs more often - Issue #72
* Reduce error logs to warn for some lock related failures
* Fix slow query of repair_history at start-up #86
* Reduce cache refresh time in TimeBasedRunPolicy to quicker react to configuration changes
* Avoid concurrent modification exception in RSI#close - Issue #99
* Support symlink of ecc binary - PR #114
* Close file descriptors in background mode - PR #115
* Add JVM options file
* Make policy changes quicker - Issue #117

## Version 1.2.0 (Not yet released)

* Fix calculation of tokens per repair - Issue #570
* Repairs not scheduled when statistics disabled - Issue #175

### Merged from 1.0

* Fix logging fault reporter raising duplicate alarm - Issue #557
* Fix priority calculation for local queue - Issue #546
* Skip unnecessary reads from repair history - Issue #548
* Fix repair job priority - Issue #515
* Fix malformed IPv6 for JMX - Issue #306
* Step karaf to 4.2.8
* Improve Alarm logging - Issue #191
* Locks get stuck when unexpected exception occurs - Issue #177

## Version 1.1.4 (Not yet released)

#### Merged from 1.0

* Fix logging fault reporter raising duplicate alarm - Issue #557
* Fix priority calculation for local queue - Issue #546
* Skip unnecessary reads from repair history - Issue #548
* Fix repair job priority - Issue #515
* Fix malformed IPv6 for JMX - Issue #306

## Version 1.1.3

* Step karaf to 4.2.8
* Improve Alarm logging - Issue #191
* Locks get stuck when unexpected exception occurs - Issue #177

## Version 1.1.2

### Merged from 1.0

* Add Code Style - Issue #103
* Avoid using concurrent map - Issue #101
* Avoid concurrent modification exception in RSI#close - Issue #99
* Support symlink of ecc binary - PR #114
* Close file descriptors in background mode - PR #115
* Add JVM options file
* Make policy changes quicker - Issue #117

## Version 1.1.1

### Merged from 1.0

* Reduce cache refresh time in TimeBasedRunPolicy to quicker react to configuration changes

## Version 1.1.0

* Add Karaf commands that exposes repair status

### Merged from 1.0

* Fix slow query of repair_history at start-up #86

## Version 1.0.8 (Not yet released)

* Fix logging fault reporter raising duplicate alarm - Issue #557
* Fix priority calculation for local queue - Issue #546
* Skip unnecessary reads from repair history - Issue #548
* Fix repair job priority - Issue #515
* Fix malformed IPv6 for JMX - Issue #306
* Step karaf to 4.2.8
* Improve Alarm logging - Issue #191
* Locks get stuck when unexpected exception occurs - Issue #177

## Version 1.0.7

* Avoid concurrent modification exception in RSI#close - Issue #99
* Support symlink of ecc binary - PR #114
* Close file descriptors in background mode - PR #115
* Add JVM options file
* Make policy changes quicker - Issue #117

## Version 1.0.6

* Reduce cache refresh time in TimeBasedRunPolicy to quicker react to configuration changes

## Version 1.0.5

* Fix slow query of repair_history at start-up #86

## Version 1.0.4

* Reduce error logs to warn for some lock related failures

## Version 1.0.3

* Trigger table repairs more often - Issue #72
* Cache locking failures to reduce unnecessary contention - Issue #70

## Version 1.0.2

* Locking failures log too much - Issue #58
* Fix log file rotation - Issue #61
* Correct initial replica repair group - Issue #60
* Fix statistics when no table/data to repair - Issue #59

## Version 1.0.1

* Dynamic license header check - Issue #37
* Unwind ratio getting ignored - Issue #44
* Reduce memory footprint - Issue #54

## Version 1.0.0

* First release<|MERGE_RESOLUTION|>--- conflicted
+++ resolved
@@ -2,6 +2,9 @@
 
 ## Version 6.1.1
 
+## Merged from Version 6.0
+
+* Refactor ecchronos-binary Test Infrastructure - Issue #1093
 
 ## Version 6.1.0
 
@@ -10,10 +13,7 @@
 
 ## Version 6.0.8
 
-<<<<<<< HEAD
-=======
 * Refactor ecchronos-binary Test Infrastructure - Issue #1093
->>>>>>> 4878e711
 
 ## Version 6.0.7
 
