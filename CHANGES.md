--- conflicted
+++ resolved
@@ -4,7 +4,6 @@
 
 * Add Code Style - Issue #103
 * Avoid using concurrent map - Issue #101
-<<<<<<< HEAD
 * Move alarm handling out of TableRepairJob
 * Add State to each ScheduledJob
 * Change executable file name from ecChronos to ecc
@@ -17,20 +16,6 @@
 * Proper REST interface - Issue #109
 
 ### Merged from 1.1
-=======
-* Avoid concurrent modification exception in RSI#close - Issue #99
-* Support symlink of ecc binary - PR #114
-* Close file descriptors in background mode - PR #115
-* Add JVM options file
-
-## Version 1.1.1
-
-### Merged from 1.0
-
-* Reduce cache refresh time in TimeBasedRunPolicy to quicker react to configuration changes
-
-## Version 1.1.0
->>>>>>> b9f4fbb5
 
 * Add Karaf commands that exposes repair status
 
@@ -51,6 +36,7 @@
 * Avoid concurrent modification exception in RSI#close - Issue #99
 * Support symlink of ecc binary - PR #114
 * Close file descriptors in background mode - PR #115
+* Add JVM options file
 
 ## Version 1.0.0
 
