--- conflicted
+++ resolved
@@ -2,11 +2,8 @@
 
 ## Version 4.0.0
 
-<<<<<<< HEAD
 * Move exclusion of metrics to each reporter - Issue #411
-=======
 * Default duration to GC grace, repairInfo for table - Issue #409
->>>>>>> b9cb881c
 * Don't create auth-provider if CQL credentials disabled - Issue #398
 * Add possibility to decide reporting for metrics - Issue #390
 * Update ecctool argparser descriptions - Issue #395
