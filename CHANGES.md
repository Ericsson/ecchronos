--- conflicted
+++ resolved
@@ -2,11 +2,8 @@
 
 ## Version 5.0.0
 
-<<<<<<< HEAD
 * Fix shebang in ecctool - Issue #504
-=======
 * Bump springboot from 2.7.5 to 2.7.12
->>>>>>> 74ac4dea
 * Drop support for Python < 3.8 - Issue #474
 * Drop support for Java 8 and Cassandra < 4 - Issue #493
 * Bump guava from 18.0 to 31.1 - Issue #491
