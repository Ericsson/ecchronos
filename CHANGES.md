# Changes

## Version 1.0.0 (Not yet Released)

<<<<<<< HEAD
* Run Repair --all Fails With "Repair Request Failed" in DatacenterAware Mode - Issue #1158
=======
* Separate Lock Failure Cache by Node to Prevent Cross-Node Lock Blocking - Issue #1159
>>>>>>> ba8420b4
* On-demand repair jobs in multi-agent environments may be executed by the wrong agent - Issue #1146
* ecchronos manual repairs via ecctool should obey the ignore_twcs_tables flag - Issue #1107
* Fail During Repair with Custom Jolokia Port - Issue #1149
* Create Integration Tests Using the New Jolokia Functionality - Issue #845
* ClassCastException when using Jolokia for JMX metrics retrieval - Issue #1126
* ecc.sh in evolved ecchronos uses old SpringBooter package reference - Issue #1123
* ecctool with node and keyspace gives an error -Issue #1055
* REST Interface to provide list of nodes - Issue #1045
* Fix REST interface only shows the schedules for the last table added - Issue #1030
* Enable Multithreading Support in the EcChronos Agent for Node Operations - Issue #959
* Modify ecctool to Allow Repairs to be Created Without Requiring a Node ID - Issue #903
* Create ecchronos-binary Module with ecctool for Interacting with the ecChronos REST API - Issue #867
* Update TestContainers Template to Enable or Disable Jolokia in Cassandra - Issue #844
* Reconcile Jolokia Notification Listener Implementation with RepairTask - Issue #831
* Introduce REST Module for Scheduling and Managing Cassandra Repairs - Issue #771
* Create On Demand Repair Job on Agent - Issue #775
* Modify DistributedNativeConnectionProvider to Return a Map<UUID, Node> - Issue #778
* Bump Spring, Tomcat, Jackson and other dependencies to Remove Vulnerabilities in Agent - Issue #776
* Add Locks In SchedulerManager - Issue #768
* Cassandra-Based Distributed Locks - Issue #741
* Create New Repair Type Called "VNODE" - Issue #755
* Create ReplicaRepairGroup Class for Grouping Replicas and Token Ranges - Issue #721
* Hot Reload of Nodes List - Issue #699
* Investigate Creation of RepairScheduler and ScheduleManager - Issue #714
* Implement ScheduledJobQueue for Prioritized Job Management and Execution - Issue #740
* Implement RepairGroup Class for Managing and Executing Repair Tasks - Issue #738
* Create IncrementalRepairTask Class - Issue #736
* Implement ScheduledRepairJob, ScheduledJob and ScheduledTask for Automated Recurring Task Scheduling in Cassandra - Issue #737
* Create RepairTask Abstract Class to Handle Repair Operations - Issue #717
* Create ReplicationState and ReplicationStateImpl Class for Managing Token-to-Replicas Mapping - Issue #722
* Create a RepairHistory to Store Information on Repair Operations Performed by ecChronos Agent - Issue #730
* Generate Unique EcChronos ID - Issue #678
* Create RepairConfiguration class for repair configurations - Issue #716
* Create DistributedJmxProxy and DistributedJmxProxyFactory - Issue #715
* Create a New Maven Module "utils" for Common Code Reuse - Issue #720
* Implement ReplicationStateImpl to Manage and Cache Token Range to Replica Mappings - Issue #719
* Implement NodeResolverImpl to Resolve Nodes by IP Address and UUID - Issue #718
* Specify Interval for Next Connection - Issue #674
* Retry Policy for Jmx Connection - Issue #700
* Update Architecture and Tests Documentations to Add the Agent Features and The cassandra-test-image - Issue #707
* Enhance Test Infrastructure by Adding Cassandra-Test-Image Module With Multi-Datacenter Cluster and Abstract Integration Test Class - Issue #706
* Investigate Introduction of testContainers - Issue #682
* Create EccNodesSync Object to Represent Table nodes_sync - Issue #672
* Expose AgentJMXConnectionProvider on Connection and Application Module - Issue #676
* Create JMXAgentConfig to add Hosts in JMX Session Through ecc.yml - Issue #675
* Expose AgentNativeConnectionProvider on Connection and Application Module - Issue #673
* Create DatacenterAwareConfig to add Hosts in CQL Session Through ecc.yml - Issue #671
* Create Initial project Structure for Agent - Issue #695
* Add CRL support for CQL connections - Issue #883<|MERGE_RESOLUTION|>--- conflicted
+++ resolved
@@ -2,11 +2,8 @@
 
 ## Version 1.0.0 (Not yet Released)
 
-<<<<<<< HEAD
 * Run Repair --all Fails With "Repair Request Failed" in DatacenterAware Mode - Issue #1158
-=======
 * Separate Lock Failure Cache by Node to Prevent Cross-Node Lock Blocking - Issue #1159
->>>>>>> ba8420b4
 * On-demand repair jobs in multi-agent environments may be executed by the wrong agent - Issue #1146
 * ecchronos manual repairs via ecctool should obey the ignore_twcs_tables flag - Issue #1107
 * Fail During Repair with Custom Jolokia Port - Issue #1149
