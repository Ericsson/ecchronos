# Changes

## Version 1.0.0 (Not yet Released)

<<<<<<< HEAD
* Add statistics configuration and metrics implementation Issue #1191
* An invalid node id should throw a useful exception Issue #1199
* Manual repair to obey disabled tables Issue #1109
* Resolve initial contact points at each connection attemt - Issue #1178
=======
* Restore retryPolicy location in ecc.yml to maintain backward compatibility - Issue 1180
* An invalid node id should throw a useful exception - Issue #1199
* Manual repair to obey disabled tables - Issue #1109
* Resolve initial contact points at each connection attempt - Issue #1178
>>>>>>> 623209eb
* Remove DatacenterAwarePolicy - Issue #1128
* Run Repair --all Fails With "Repair Request Failed" in DatacenterAware Mode - Issue #1158
* Separate Lock Failure Cache by Node to Prevent Cross-Node Lock Blocking - Issue #1159
* On-demand repair jobs in multi-agent environments may be executed by the wrong agent - Issue #1146
* ecchronos manual repairs via ecctool should obey the ignore_twcs_tables flag - Issue #1107
* Fail During Repair with Custom Jolokia Port - Issue #1149
* Create Integration Tests Using the New Jolokia Functionality - Issue #845
* ClassCastException when using Jolokia for JMX metrics retrieval - Issue #1126
* ecc.sh in evolved ecchronos uses old SpringBooter package reference - Issue #1123
* ecctool with node and keyspace gives an error -Issue #1055
* REST Interface to provide list of nodes - Issue #1045
* Fix REST interface only shows the schedules for the last table added - Issue #1030
* Enable Multithreading Support in the EcChronos Agent for Node Operations - Issue #959
* Modify ecctool to Allow Repairs to be Created Without Requiring a Node ID - Issue #903
* Create ecchronos-binary Module with ecctool for Interacting with the ecChronos REST API - Issue #867
* Update TestContainers Template to Enable or Disable Jolokia in Cassandra - Issue #844
* Reconcile Jolokia Notification Listener Implementation with RepairTask - Issue #831
* Introduce REST Module for Scheduling and Managing Cassandra Repairs - Issue #771
* Create On Demand Repair Job on Agent - Issue #775
* Modify DistributedNativeConnectionProvider to Return a Map<UUID, Node> - Issue #778
* Bump Spring, Tomcat, Jackson and other dependencies to Remove Vulnerabilities in Agent - Issue #776
* Add Locks In SchedulerManager - Issue #768
* Cassandra-Based Distributed Locks - Issue #741
* Create New Repair Type Called "VNODE" - Issue #755
* Create ReplicaRepairGroup Class for Grouping Replicas and Token Ranges - Issue #721
* Hot Reload of Nodes List - Issue #699
* Investigate Creation of RepairScheduler and ScheduleManager - Issue #714
* Implement ScheduledJobQueue for Prioritized Job Management and Execution - Issue #740
* Implement RepairGroup Class for Managing and Executing Repair Tasks - Issue #738
* Create IncrementalRepairTask Class - Issue #736
* Implement ScheduledRepairJob, ScheduledJob and ScheduledTask for Automated Recurring Task Scheduling in Cassandra - Issue #737
* Create RepairTask Abstract Class to Handle Repair Operations - Issue #717
* Create ReplicationState and ReplicationStateImpl Class for Managing Token-to-Replicas Mapping - Issue #722
* Create a RepairHistory to Store Information on Repair Operations Performed by ecChronos Agent - Issue #730
* Generate Unique EcChronos ID - Issue #678
* Create RepairConfiguration class for repair configurations - Issue #716
* Create DistributedJmxProxy and DistributedJmxProxyFactory - Issue #715
* Create a New Maven Module "utils" for Common Code Reuse - Issue #720
* Implement ReplicationStateImpl to Manage and Cache Token Range to Replica Mappings - Issue #719
* Implement NodeResolverImpl to Resolve Nodes by IP Address and UUID - Issue #718
* Specify Interval for Next Connection - Issue #674
* Retry Policy for Jmx Connection - Issue #700
* Update Architecture and Tests Documentations to Add the Agent Features and The cassandra-test-image - Issue #707
* Enhance Test Infrastructure by Adding Cassandra-Test-Image Module With Multi-Datacenter Cluster and Abstract Integration Test Class - Issue #706
* Investigate Introduction of testContainers - Issue #682
* Create EccNodesSync Object to Represent Table nodes_sync - Issue #672
* Expose AgentJMXConnectionProvider on Connection and Application Module - Issue #676
* Create JMXAgentConfig to add Hosts in JMX Session Through ecc.yml - Issue #675
* Expose AgentNativeConnectionProvider on Connection and Application Module - Issue #673
* Create DatacenterAwareConfig to add Hosts in CQL Session Through ecc.yml - Issue #671
* Create Initial project Structure for Agent - Issue #695
* Add CRL support for CQL connections - Issue #883<|MERGE_RESOLUTION|>--- conflicted
+++ resolved
@@ -2,17 +2,11 @@
 
 ## Version 1.0.0 (Not yet Released)
 
-<<<<<<< HEAD
 * Add statistics configuration and metrics implementation Issue #1191
-* An invalid node id should throw a useful exception Issue #1199
-* Manual repair to obey disabled tables Issue #1109
-* Resolve initial contact points at each connection attemt - Issue #1178
-=======
 * Restore retryPolicy location in ecc.yml to maintain backward compatibility - Issue 1180
 * An invalid node id should throw a useful exception - Issue #1199
 * Manual repair to obey disabled tables - Issue #1109
 * Resolve initial contact points at each connection attempt - Issue #1178
->>>>>>> 623209eb
 * Remove DatacenterAwarePolicy - Issue #1128
 * Run Repair --all Fails With "Repair Request Failed" in DatacenterAware Mode - Issue #1158
 * Separate Lock Failure Cache by Node to Prevent Cross-Node Lock Blocking - Issue #1159
