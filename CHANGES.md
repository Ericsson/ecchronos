# Changes

<<<<<<< HEAD
## Version 2.0.0
=======
## Version 1.2.1

* Repairs not scheduled when statistics disabled - Issue #175

## Version 1.2.0

### Merged from 1.0

* Locks get stuck when unexpected exception occurs - Issue #177

## Version 1.1.2

* Add support for sub range repairs - Issue #96

### Merged from 1.0
>>>>>>> 9d56d722

* Add Code Style - Issue #103
* Avoid using concurrent map - Issue #101
* Move alarm handling out of TableRepairJob
* Add State to each ScheduledJob
* Change executable file name from ecChronos to ecc
* Change configuration file name from ecChronos.cfg to ecc.cfg
* Add RepairJobView
* Add HTTP server with REST API - Issue #50
* Expose metrics through JMX - Issue #75
* Add ecc-config command that displays repair configuration
* Remove usage of joda time - Issue #95
* Proper REST interface - Issue #109
* Make scheduler interval configurable - Issue #122
* Add manual repair - Issue #14
* Use yaml format for configuration - Issue #126
* Use springboot for REST server - Issue #111
* Add Health Endpoint - Issue #131
* Use table id in metric names - Issue #120
* Add authentication for CQL and JMX - Issue #129
* Add TLS support for CQL and JMX - Issue #129
* Expose Springboot configuration - Issue #149
* Per table configurations - Issue #119

### Merged from 1.2

* Add support for sub range repairs - Issue #96
* Locks get stuck when unexpected exception occurs - Issue #177

### Merged from 1.1

* Add Karaf commands that exposes repair status

### Merged from 1.0

* Dynamic license header check - Issue #37
* Unwind ratio getting ignored - Issue #44
* Reduce memory footprint - Issue #54
* Locking failures log too much - Issue #58
* Fix log file rotation - Issue #61
* Correct initial replica repair group - Issue #60
* Fix statistics when no table/data to repair - Issue #59
* Cache locking failures to reduce unnecessary contention - Issue #70
* Trigger table repairs more often - Issue #72
* Reduce error logs to warn for some lock related failures
* Fix slow query of repair_history at start-up #86
* Reduce cache refresh time in TimeBasedRunPolicy to quicker react to configuration changes
* Avoid concurrent modification exception in RSI#close - Issue #99
* Support symlink of ecc binary - PR #114
* Close file descriptors in background mode - PR #115
* Add JVM options file
* Make policy changes quicker - Issue #117

## Version 1.0.0

* First release<|MERGE_RESOLUTION|>--- conflicted
+++ resolved
@@ -1,24 +1,12 @@
 # Changes
 
-<<<<<<< HEAD
 ## Version 2.0.0
-=======
-## Version 1.2.1
 
-* Repairs not scheduled when statistics disabled - Issue #175
+### Merged from 1.2
 
-## Version 1.2.0
+* Repairs not scheduled when statistics disabled - Issue #176
 
-### Merged from 1.0
-
-* Locks get stuck when unexpected exception occurs - Issue #177
-
-## Version 1.1.2
-
-* Add support for sub range repairs - Issue #96
-
-### Merged from 1.0
->>>>>>> 9d56d722
+## Version 2.0.0-beta
 
 * Add Code Style - Issue #103
 * Avoid using concurrent map - Issue #101
