--- conflicted
+++ resolved
@@ -2,11 +2,8 @@
 
 ## Version 4.0.0
 
-<<<<<<< HEAD
 * Sort repair-info based on repaired-ratio - Issue #358
-=======
 * Support keyspaces and tables with camelCase - Issue #362
->>>>>>> 3d57760f
 * Fix limit for repair-info - Issue #359
 * Remove version override of log4j - Issue #356
 * Throw configexception if yaml config contains null - Issue #352
