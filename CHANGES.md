# Changes

## Version 2.0.2

* Improve logging - Issue #191

<<<<<<< HEAD
## Version 2.0.1
=======
### Merged from 1.0

* Improve Alarm logging - Issue #191

## Version 1.2.0
>>>>>>> dc1a64e3

* Add possibilities to only take local locks - Issue #175
* Remove default limit of ecc-status
* Process hangs on timeout - Issue #190

## Version 2.0.0

* OnDemand Job throws NPE when scheduled on non-existing table/keyspace - Issue #183

### Merged from 1.2

* Repairs not scheduled when statistics disabled - Issue #176

## Version 2.0.0-beta

* Add Code Style - Issue #103
* Avoid using concurrent map - Issue #101
* Move alarm handling out of TableRepairJob
* Add State to each ScheduledJob
* Change executable file name from ecChronos to ecc
* Change configuration file name from ecChronos.cfg to ecc.cfg
* Add RepairJobView
* Add HTTP server with REST API - Issue #50
* Expose metrics through JMX - Issue #75
* Add ecc-config command that displays repair configuration
* Remove usage of joda time - Issue #95
* Proper REST interface - Issue #109
* Make scheduler interval configurable - Issue #122
* Add manual repair - Issue #14
* Use yaml format for configuration - Issue #126
* Use springboot for REST server - Issue #111
* Add Health Endpoint - Issue #131
* Use table id in metric names - Issue #120
* Add authentication for CQL and JMX - Issue #129
* Add TLS support for CQL and JMX - Issue #129
* Expose Springboot configuration - Issue #149
* Per table configurations - Issue #119

### Merged from 1.2

* Add support for sub range repairs - Issue #96
* Locks get stuck when unexpected exception occurs - Issue #177

### Merged from 1.1

* Add Karaf commands that exposes repair status

### Merged from 1.0

* Dynamic license header check - Issue #37
* Unwind ratio getting ignored - Issue #44
* Reduce memory footprint - Issue #54
* Locking failures log too much - Issue #58
* Fix log file rotation - Issue #61
* Correct initial replica repair group - Issue #60
* Fix statistics when no table/data to repair - Issue #59
* Cache locking failures to reduce unnecessary contention - Issue #70
* Trigger table repairs more often - Issue #72
* Reduce error logs to warn for some lock related failures
* Fix slow query of repair_history at start-up #86
* Reduce cache refresh time in TimeBasedRunPolicy to quicker react to configuration changes
* Avoid concurrent modification exception in RSI#close - Issue #99
* Support symlink of ecc binary - PR #114
* Close file descriptors in background mode - PR #115
* Add JVM options file
* Make policy changes quicker - Issue #117

## Version 1.0.0

* First release<|MERGE_RESOLUTION|>--- conflicted
+++ resolved
@@ -4,15 +4,11 @@
 
 * Improve logging - Issue #191
 
-<<<<<<< HEAD
-## Version 2.0.1
-=======
 ### Merged from 1.0
 
 * Improve Alarm logging - Issue #191
 
-## Version 1.2.0
->>>>>>> dc1a64e3
+## Version 2.0.1
 
 * Add possibilities to only take local locks - Issue #175
 * Remove default limit of ecc-status
