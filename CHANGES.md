# Changes

<<<<<<< HEAD
## Version 1.1.0

* Add Karaf commands that exposes repair status
=======
## Version 1.0.5

* Fix slow query of repair_history at start-up #86
>>>>>>> f9d3ecfe

## Version 1.0.4

* Reduce error logs to warn for some lock related failures

## Version 1.0.3

* Trigger table repairs more often - Issue #72
* Cache locking failures to reduce unnecessary contention - Issue #70

## Version 1.0.2

* Locking failures log too much - Issue #58
* Fix log file rotation - Issue #61
* Correct initial replica repair group - Issue #60
* Fix statistics when no table/data to repair - Issue #59

## Version 1.0.1

* Dynamic license header check - Issue #37
* Unwind ratio getting ignored - Issue #44
* Reduce memory footprint - Issue #54

## Version 1.0.0

* First release<|MERGE_RESOLUTION|>--- conflicted
+++ resolved
@@ -1,14 +1,12 @@
 # Changes
 
-<<<<<<< HEAD
 ## Version 1.1.0
 
 * Add Karaf commands that exposes repair status
-=======
-## Version 1.0.5
+
+### Merged from 1.0
 
 * Fix slow query of repair_history at start-up #86
->>>>>>> f9d3ecfe
 
 ## Version 1.0.4
 
