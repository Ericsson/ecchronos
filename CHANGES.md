# Changes

## Version 2.0.0

<<<<<<< HEAD
* Move alarm handling out of TableRepairJob
* Add State to each ScheduledJob
* Change executable file name from ecChronos to ecc
* Change configuration file name from ecChronos.cfg to ecc.cfg
* Add RepairJobView
* Add HTTP server with REST API - Issue #50
=======
* Trigger table repairs more often - Issue #72
* Cache locking failures to reduce unnecessary contention - Issue #70
>>>>>>> cc8f33df

### Merged from 1.0

* Dynamic license header check - Issue #37
* Unwind ratio getting ignored - Issue #44
* Reduce memory footprint - Issue #54
* Locking failures log too much - Issue #58
* Fix log file rotation - Issue #61
* Correct initial replica repair group - Issue #60
* Fix statistics when no table/data to repair - Issue #59
* Cache locking failures to reduce unnecessary contention - Issue #70

## Version 1.0.0

* First release<|MERGE_RESOLUTION|>--- conflicted
+++ resolved
@@ -2,17 +2,12 @@
 
 ## Version 2.0.0
 
-<<<<<<< HEAD
 * Move alarm handling out of TableRepairJob
 * Add State to each ScheduledJob
 * Change executable file name from ecChronos to ecc
 * Change configuration file name from ecChronos.cfg to ecc.cfg
 * Add RepairJobView
 * Add HTTP server with REST API - Issue #50
-=======
-* Trigger table repairs more often - Issue #72
-* Cache locking failures to reduce unnecessary contention - Issue #70
->>>>>>> cc8f33df
 
 ### Merged from 1.0
 
@@ -24,6 +19,7 @@
 * Correct initial replica repair group - Issue #60
 * Fix statistics when no table/data to repair - Issue #59
 * Cache locking failures to reduce unnecessary contention - Issue #70
+* Trigger table repairs more often - Issue #72
 
 ## Version 1.0.0
 
