--- conflicted
+++ resolved
@@ -2,12 +2,9 @@
 
 ## Version 6.0.7
 
-<<<<<<< HEAD
 * Add Rejections sub-command - Issue #1015
 * Investigate Creation of a REST Endpoint to Disable Repairs at DC Level - Issue #1009
-=======
 * Revert Switch to prometheus-metrics-exposition-textformats due to a licence issue - Issue #972
->>>>>>> 63010058
 * Corrects json output option - Issue #999
 
 ## Version 6.0.6
