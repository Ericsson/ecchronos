--- conflicted
+++ resolved
@@ -1,14 +1,6 @@
 # Changes
 
-<<<<<<< HEAD
 ## Version 2.0.0
-=======
-## Version 1.1.2
-
-* Add support for sub range repairs - Issue #96
-
-### Merged from 1.0
->>>>>>> 064a0452
 
 * Add Code Style - Issue #103
 * Avoid using concurrent map - Issue #101
@@ -22,6 +14,10 @@
 * Add ecc-config command that displays repair configuration
 * Remove usage of joda time - Issue #95
 * Proper REST interface - Issue #109
+
+### Merged from 1.2
+
+* Add support for sub range repairs - Issue #96
 
 ### Merged from 1.1
 
