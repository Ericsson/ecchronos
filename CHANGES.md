# Changes

## Version 4.0.0

<<<<<<< HEAD
* Fix help for ecctool run-repair - Issue #365
=======
* Sort repair-info based on repaired-ratio - Issue #358
>>>>>>> 7b22d8d4
* Support keyspaces and tables with camelCase - Issue #362
* Fix limit for repair-info - Issue #359
* Remove version override of log4j - Issue #356
* Throw configexception if yaml config contains null - Issue #352
* Add cluster-wide support for repair-info - Issue #156
* Example size targets are incorrect in schedule.yml - Issue #337
* Add repair-info - Issue #327
* Add config to skip schedules of tables with TWCS - Issue #151
* Add metric for failed and succeeded repair tasks - Issue #295
* Remove deprecated v1 REST interface
* Migrate to datastax driver-4.14.1 - Issue #269

## Version 3.0.0

* Add support for repairs without keyspace/table - Issue #158
* Add Cassandra health indicator and enable probes - Issue #192
* Add support for clusterwide repairs - Issue #299
* Add custom HTML error page
* Make fault reporter pluggable
* Fix JMX URI validation with new Java versions - Issue #306
* Reworked rest interface - Issue #257
* Bump springboot from 2.6.4 to 2.6.6
* Offset next runtime with repair time taken - Issue #121
* Remove deprecated scripts (ecc-schedule, ecc-status, ecc-config)
* Add blocked status - Issue #284

## Version 2.0.6

* Add ecc-schedule command - Issue #158
* Consolidate all scripts into single script with subcommands - Issue #170
* Bump springboot from 2.5.6 to 2.6.4 (CVE-2021-22060, CVE-2022-23181)
* Bump logback from 1.2.3 to 1.2.10 (CVE-2021-42550)
* Bump apache-karaf from 4.2.8 to 4.3.6 (CVE-2021-41766, CVE-2022-22932)
* Always create pidfile - Issue #253
* Sort repair-status on newest first - Issue #261

## Version 2.0.5

* Step log4j-api version to 2.15.0 - Issue #245

## Version 2.0.4

* Handle endpoints with changing IP addresses - Issue #243
* Log exceptions during creation/deletion of schedules
* Update gson to 2.8.9 - Issue #239
* Update netty to 4.1.69.Final
* Many exceptions if Ongoing Repair jobs cannot be fetched - Issue #236
* Update springbootframework to 2.5.6 - Issue #233
* Update netty to 4.1.68.Final - Issue #228
* Schedules are not deleted when dropping tables - Issue #230
* Step simpleclient to 0.10.0

## Version 2.0.3

* Fixed signing issue of karaf feature artifact

## Version 2.0.2 (Not Released)

* Support certificatehandler pluggability
* Improve logging - Issue #191
* Fix On Demand Repair Jobs always showing topology changed after restart
* Fix reoccurring flag in ecc-status showing incorrect value
* Update Netty io version to 4.1.62.Final
* Update commons-io to 2.7
* Update spring-boot-dependencies to 2.5.3 - Issue #223

### Merged from 1.0

* Step karaf to 4.2.8
* Improve Alarm logging - Issue #191

## Version 2.0.1

* Add possibilities to only take local locks - Issue #175
* Remove default limit of ecc-status
* Process hangs on timeout - Issue #190

## Version 2.0.0

* OnDemand Job throws NPE when scheduled on non-existing table/keyspace - Issue #183

### Merged from 1.2

* Repairs not scheduled when statistics disabled - Issue #176

## Version 2.0.0-beta

* Add Code Style - Issue #103
* Avoid using concurrent map - Issue #101
* Move alarm handling out of TableRepairJob
* Add State to each ScheduledJob
* Change executable file name from ecChronos to ecc
* Change configuration file name from ecChronos.cfg to ecc.cfg
* Add RepairJobView
* Add HTTP server with REST API - Issue #50
* Expose metrics through JMX - Issue #75
* Add ecc-config command that displays repair configuration
* Remove usage of joda time - Issue #95
* Proper REST interface - Issue #109
* Make scheduler interval configurable - Issue #122
* Add manual repair - Issue #14
* Use yaml format for configuration - Issue #126
* Use springboot for REST server - Issue #111
* Add Health Endpoint - Issue #131
* Use table id in metric names - Issue #120
* Add authentication for CQL and JMX - Issue #129
* Add TLS support for CQL and JMX - Issue #129
* Expose Springboot configuration - Issue #149
* Per table configurations - Issue #119

### Merged from 1.2

* Add support for sub range repairs - Issue #96
* Locks get stuck when unexpected exception occurs - Issue #177

### Merged from 1.1

* Add Karaf commands that exposes repair status

### Merged from 1.0

* Dynamic license header check - Issue #37
* Unwind ratio getting ignored - Issue #44
* Reduce memory footprint - Issue #54
* Locking failures log too much - Issue #58
* Fix log file rotation - Issue #61
* Correct initial replica repair group - Issue #60
* Fix statistics when no table/data to repair - Issue #59
* Cache locking failures to reduce unnecessary contention - Issue #70
* Trigger table repairs more often - Issue #72
* Reduce error logs to warn for some lock related failures
* Fix slow query of repair_history at start-up #86
* Reduce cache refresh time in TimeBasedRunPolicy to quicker react to configuration changes
* Avoid concurrent modification exception in RSI#close - Issue #99
* Support symlink of ecc binary - PR #114
* Close file descriptors in background mode - PR #115
* Add JVM options file
* Make policy changes quicker - Issue #117

## Version 1.0.0

* First release<|MERGE_RESOLUTION|>--- conflicted
+++ resolved
@@ -2,11 +2,8 @@
 
 ## Version 4.0.0
 
-<<<<<<< HEAD
 * Fix help for ecctool run-repair - Issue #365
-=======
 * Sort repair-info based on repaired-ratio - Issue #358
->>>>>>> 7b22d8d4
 * Support keyspaces and tables with camelCase - Issue #362
 * Fix limit for repair-info - Issue #359
 * Remove version override of log4j - Issue #356
