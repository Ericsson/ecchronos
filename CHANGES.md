# Changes

<<<<<<< HEAD
## Version 3.0.0

* Add support for repairs without keyspace/table - Issue #158
* Add Cassandra health indicator and enable probes - Issue #192
* Add support for clusterwide repairs - Issue #299
* Add custom HTML error page
* Make fault reporter pluggable
* Fix JMX URI validation with new Java versions - Issue #306
* Reworked rest interface - Issue #257
* Bump springboot from 2.6.4 to 2.6.6
* Offset next runtime with repair time taken - Issue #121
* Remove deprecated scripts (ecc-schedule, ecc-status, ecc-config)
* Add blocked status - Issue #284
=======
## Version 2.0.7 (Not yet released)
>>>>>>> 403e8b2a

### Merged from 1.0

* Fix repair job priority - Issue #515

## Version 2.0.6

* Add ecc-schedule command - Issue #158
* Consolidate all scripts into single script with subcommands - Issue #170
* Bump springboot from 2.5.6 to 2.6.4 (CVE-2021-22060, CVE-2022-23181)
* Bump logback from 1.2.3 to 1.2.10 (CVE-2021-42550)
* Bump apache-karaf from 4.2.8 to 4.3.6 (CVE-2021-41766, CVE-2022-22932)
* Always create pidfile - Issue #253
* Sort repair-status on newest first - Issue #261

## Version 2.0.5

* Step log4j-api version to 2.15.0 - Issue #245

## Version 2.0.4

* Handle endpoints with changing IP addresses - Issue #243
* Log exceptions during creation/deletion of schedules
* Update gson to 2.8.9 - Issue #239
* Update netty to 4.1.69.Final
* Many exceptions if Ongoing Repair jobs cannot be fetched - Issue #236
* Update springbootframework to 2.5.6 - Issue #233
* Update netty to 4.1.68.Final - Issue #228
* Schedules are not deleted when dropping tables - Issue #230
* Step simpleclient to 0.10.0

## Version 2.0.3

* Fixed signing issue of karaf feature artifact

## Version 2.0.2 (Not Released)

* Support certificatehandler pluggability
* Improve logging - Issue #191
* Fix On Demand Repair Jobs always showing topology changed after restart
* Fix reoccurring flag in ecc-status showing incorrect value
* Update Netty io version to 4.1.62.Final
* Update commons-io to 2.7
* Update spring-boot-dependencies to 2.5.3 - Issue #223

### Merged from 1.0

* Step karaf to 4.2.8
* Improve Alarm logging - Issue #191

## Version 2.0.1

* Add possibilities to only take local locks - Issue #175
* Remove default limit of ecc-status
* Process hangs on timeout - Issue #190

## Version 2.0.0

* OnDemand Job throws NPE when scheduled on non-existing table/keyspace - Issue #183

### Merged from 1.2

* Repairs not scheduled when statistics disabled - Issue #176

## Version 2.0.0-beta

* Add Code Style - Issue #103
* Avoid using concurrent map - Issue #101
* Move alarm handling out of TableRepairJob
* Add State to each ScheduledJob
* Change executable file name from ecChronos to ecc
* Change configuration file name from ecChronos.cfg to ecc.cfg
* Add RepairJobView
* Add HTTP server with REST API - Issue #50
* Expose metrics through JMX - Issue #75
* Add ecc-config command that displays repair configuration
* Remove usage of joda time - Issue #95
* Proper REST interface - Issue #109
* Make scheduler interval configurable - Issue #122
* Add manual repair - Issue #14
* Use yaml format for configuration - Issue #126
* Use springboot for REST server - Issue #111
* Add Health Endpoint - Issue #131
* Use table id in metric names - Issue #120
* Add authentication for CQL and JMX - Issue #129
* Add TLS support for CQL and JMX - Issue #129
* Expose Springboot configuration - Issue #149
* Per table configurations - Issue #119

### Merged from 1.2

* Add support for sub range repairs - Issue #96
* Locks get stuck when unexpected exception occurs - Issue #177

### Merged from 1.1

* Add Karaf commands that exposes repair status

### Merged from 1.0

* Dynamic license header check - Issue #37
* Unwind ratio getting ignored - Issue #44
* Reduce memory footprint - Issue #54
* Locking failures log too much - Issue #58
* Fix log file rotation - Issue #61
* Correct initial replica repair group - Issue #60
* Fix statistics when no table/data to repair - Issue #59
* Cache locking failures to reduce unnecessary contention - Issue #70
* Trigger table repairs more often - Issue #72
* Reduce error logs to warn for some lock related failures
* Fix slow query of repair_history at start-up #86
* Reduce cache refresh time in TimeBasedRunPolicy to quicker react to configuration changes
* Avoid concurrent modification exception in RSI#close - Issue #99
* Support symlink of ecc binary - PR #114
* Close file descriptors in background mode - PR #115
* Add JVM options file
* Make policy changes quicker - Issue #117

## Version 1.2.0 (Not yet released)

* Repairs not scheduled when statistics disabled - Issue #175

### Merged from 1.0

* Fix repair job priority - Issue #515
* Fix malformed IPv6 for JMX - Issue #306
* Step karaf to 4.2.8
* Improve Alarm logging - Issue #191
* Locks get stuck when unexpected exception occurs - Issue #177

## Version 1.1.4 (Not yet released)

#### Merged from 1.0

* Fix repair job priority - Issue #515
* Fix malformed IPv6 for JMX - Issue #306

## Version 1.1.3

* Step karaf to 4.2.8
* Improve Alarm logging - Issue #191
* Locks get stuck when unexpected exception occurs - Issue #177

## Version 1.1.2

### Merged from 1.0

* Add Code Style - Issue #103
* Avoid using concurrent map - Issue #101
* Avoid concurrent modification exception in RSI#close - Issue #99
* Support symlink of ecc binary - PR #114
* Close file descriptors in background mode - PR #115
* Add JVM options file
* Make policy changes quicker - Issue #117

## Version 1.1.1

### Merged from 1.0

* Reduce cache refresh time in TimeBasedRunPolicy to quicker react to configuration changes

## Version 1.1.0

* Add Karaf commands that exposes repair status

### Merged from 1.0

* Fix slow query of repair_history at start-up #86

## Version 1.0.8 (Not yet released)

* Fix repair job priority - Issue #515
* Fix malformed IPv6 for JMX - Issue #306
* Step karaf to 4.2.8
* Improve Alarm logging - Issue #191
* Locks get stuck when unexpected exception occurs - Issue #177

## Version 1.0.7

* Avoid concurrent modification exception in RSI#close - Issue #99
* Support symlink of ecc binary - PR #114
* Close file descriptors in background mode - PR #115
* Add JVM options file
* Make policy changes quicker - Issue #117

## Version 1.0.6

* Reduce cache refresh time in TimeBasedRunPolicy to quicker react to configuration changes

## Version 1.0.5

* Fix slow query of repair_history at start-up #86

## Version 1.0.4

* Reduce error logs to warn for some lock related failures

## Version 1.0.3

* Trigger table repairs more often - Issue #72
* Cache locking failures to reduce unnecessary contention - Issue #70

## Version 1.0.2

* Locking failures log too much - Issue #58
* Fix log file rotation - Issue #61
* Correct initial replica repair group - Issue #60
* Fix statistics when no table/data to repair - Issue #59

## Version 1.0.1

* Dynamic license header check - Issue #37
* Unwind ratio getting ignored - Issue #44
* Reduce memory footprint - Issue #54

## Version 1.0.0

* First release<|MERGE_RESOLUTION|>--- conflicted
+++ resolved
@@ -1,6 +1,11 @@
 # Changes
 
-<<<<<<< HEAD
+## Version 3.0.1 (Not yet released)
+
+### Merged from 1.0
+
+* Fix repair job priority - Issue #515
+
 ## Version 3.0.0
 
 * Add support for repairs without keyspace/table - Issue #158
@@ -14,13 +19,13 @@
 * Offset next runtime with repair time taken - Issue #121
 * Remove deprecated scripts (ecc-schedule, ecc-status, ecc-config)
 * Add blocked status - Issue #284
-=======
+
 ## Version 2.0.7 (Not yet released)
->>>>>>> 403e8b2a
-
-### Merged from 1.0
-
-* Fix repair job priority - Issue #515
+
+### Merged from 1.0
+
+* Fix repair job priority - Issue #515
+* Fix malformed IPv6 for JMX - Issue #306
 
 ## Version 2.0.6
 
