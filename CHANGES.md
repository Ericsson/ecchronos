--- conflicted
+++ resolved
@@ -5,11 +5,8 @@
 * Dynamic license header check - Issue #37
 * Unwind ratio getting ignored - Issue #44
 * Reduce memory footprint - Issue #54
-<<<<<<< HEAD
+* Locking failures log too much - Issue #58
 * Fix log file rotation - Issue #61
-=======
-* Locking failures log too much - Issue #58
->>>>>>> 5ede155f
 
 ## Version 1.0.0
 
