# Changes

<<<<<<< HEAD
## Version 2.0.0
=======
## Version 1.1.1

### Merged from 1.0

* Reduce cache refresh time in TimeBasedRunPolicy to quicker react to configuration changes

## Version 1.1.0
>>>>>>> 0505ac07

* Move alarm handling out of TableRepairJob
* Add State to each ScheduledJob
* Change executable file name from ecChronos to ecc
* Change configuration file name from ecChronos.cfg to ecc.cfg
* Add RepairJobView
* Add HTTP server with REST API - Issue #50
* Expose metrics through JMX - Issue #75

### Merged from 1.1

* Add Karaf commands that exposes repair status

### Merged from 1.0

* Dynamic license header check - Issue #37
* Unwind ratio getting ignored - Issue #44
* Reduce memory footprint - Issue #54
* Locking failures log too much - Issue #58
* Fix log file rotation - Issue #61
* Correct initial replica repair group - Issue #60
* Fix statistics when no table/data to repair - Issue #59
* Cache locking failures to reduce unnecessary contention - Issue #70
* Trigger table repairs more often - Issue #72
* Reduce error logs to warn for some lock related failures
* Fix slow query of repair_history at start-up #86

## Version 1.0.0

* First release<|MERGE_RESOLUTION|>--- conflicted
+++ resolved
@@ -1,16 +1,6 @@
 # Changes
 
-<<<<<<< HEAD
 ## Version 2.0.0
-=======
-## Version 1.1.1
-
-### Merged from 1.0
-
-* Reduce cache refresh time in TimeBasedRunPolicy to quicker react to configuration changes
-
-## Version 1.1.0
->>>>>>> 0505ac07
 
 * Move alarm handling out of TableRepairJob
 * Add State to each ScheduledJob
@@ -37,6 +27,7 @@
 * Trigger table repairs more often - Issue #72
 * Reduce error logs to warn for some lock related failures
 * Fix slow query of repair_history at start-up #86
+* Reduce cache refresh time in TimeBasedRunPolicy to quicker react to configuration changes
 
 ## Version 1.0.0
 
