--- conflicted
+++ resolved
@@ -2,12 +2,9 @@
 
 ## Version 1.0.0 (Not yet Released)
 
-<<<<<<< HEAD
-* ecchronos manual repairs via ecctool should obey the ignore_twcs_tables flag - Issue 1107
-=======
+* ecchronos manual repairs via ecctool should obey the ignore_twcs_tables flag - Issue #1107
 * Create Integration Tests Using the New Jolokia Functionality - Issue #845
 * ClassCastException when using Jolokia for JMX metrics retrieval - Issue #1126
->>>>>>> 8f4528f5
 * ecc.sh in evolved ecchronos uses old SpringBooter package reference - Issue #1123
 * ecctool with node and keyspace gives an error -Issue #1055
 * REST Interface to provide list of nodes - Issue #1045
