--- conflicted
+++ resolved
@@ -2,7 +2,6 @@
 
 ## Version 1.0.0 (Not yet Released)
 
-<<<<<<< HEAD
 * Investigate Creation of RepairScheduler and ScheduleManager #714
 * Implement ScheduledJobQueue for Prioritized Job Management and Execution - Issue #740
 * Implement RepairGroup Class for Managing and Executing Repair Tasks - Issue #738
@@ -10,11 +9,8 @@
 * Implement ScheduledRepairJob, ScheduledJob and ScheduledTask for Automated Recurring Task Scheduling in Cassandra - Issue #737
 * Create RepairTask Abstract Class to Handle Repair Operations - Issue #717
 * Create ReplicationState and ReplicationStateImpl Class for Managing Token-to-Replicas Mapping - Issue #722
-* Generate Unique EcChronos ID - Issue #678
-=======
 * Create a RepairHistory to Store Information on Repair Operations Performed by ecChronos Agent #730
 * Generate Unique EcChronos ID #678
->>>>>>> 56dd30ad
 * Create RepairConfiguration class for repair configurations - Issue #716
 * Create DistributedJmxProxy and DistributedJmxProxyFactory - Issue #715
 * Create a New Maven Module "utils" for Common Code Reuse - Issue #720
