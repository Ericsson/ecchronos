# Changes

## Version 2.0.0

* Add Code Style - Issue #103
* Avoid using concurrent map - Issue #101
<<<<<<< HEAD
* Move alarm handling out of TableRepairJob
* Add State to each ScheduledJob
* Change executable file name from ecChronos to ecc
* Change configuration file name from ecChronos.cfg to ecc.cfg
* Add RepairJobView
* Add HTTP server with REST API - Issue #50
* Expose metrics through JMX - Issue #75
* Add ecc-config command that displays repair configuration
* Remove usage of joda time - Issue #95
* Proper REST interface - Issue #109

### Merged from 1.1
=======
* Avoid concurrent modification exception in RSI#close - Issue #99
* Support symlink of ecc binary - PR #114
* Close file descriptors in background mode - PR #115

## Version 1.1.1

### Merged from 1.0

* Reduce cache refresh time in TimeBasedRunPolicy to quicker react to configuration changes

## Version 1.1.0
>>>>>>> 8a83d95c

* Add Karaf commands that exposes repair status

### Merged from 1.0

* Dynamic license header check - Issue #37
* Unwind ratio getting ignored - Issue #44
* Reduce memory footprint - Issue #54
* Locking failures log too much - Issue #58
* Fix log file rotation - Issue #61
* Correct initial replica repair group - Issue #60
* Fix statistics when no table/data to repair - Issue #59
* Cache locking failures to reduce unnecessary contention - Issue #70
* Trigger table repairs more often - Issue #72
* Reduce error logs to warn for some lock related failures
* Fix slow query of repair_history at start-up #86
* Reduce cache refresh time in TimeBasedRunPolicy to quicker react to configuration changes
* Avoid concurrent modification exception in RSI#close - Issue #99

## Version 1.0.0

* First release<|MERGE_RESOLUTION|>--- conflicted
+++ resolved
@@ -4,7 +4,6 @@
 
 * Add Code Style - Issue #103
 * Avoid using concurrent map - Issue #101
-<<<<<<< HEAD
 * Move alarm handling out of TableRepairJob
 * Add State to each ScheduledJob
 * Change executable file name from ecChronos to ecc
@@ -17,19 +16,6 @@
 * Proper REST interface - Issue #109
 
 ### Merged from 1.1
-=======
-* Avoid concurrent modification exception in RSI#close - Issue #99
-* Support symlink of ecc binary - PR #114
-* Close file descriptors in background mode - PR #115
-
-## Version 1.1.1
-
-### Merged from 1.0
-
-* Reduce cache refresh time in TimeBasedRunPolicy to quicker react to configuration changes
-
-## Version 1.1.0
->>>>>>> 8a83d95c
 
 * Add Karaf commands that exposes repair status
 
@@ -48,6 +34,8 @@
 * Fix slow query of repair_history at start-up #86
 * Reduce cache refresh time in TimeBasedRunPolicy to quicker react to configuration changes
 * Avoid concurrent modification exception in RSI#close - Issue #99
+* Support symlink of ecc binary - PR #114
+* Close file descriptors in background mode - PR #115
 
 ## Version 1.0.0
 
