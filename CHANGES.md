--- conflicted
+++ resolved
@@ -2,11 +2,8 @@
 
 ## Version 4.0.0
 
-<<<<<<< HEAD
 * Add time.since.last.repaired metric - Issue #423
-=======
 * Bump springboot from 2.7.2 to 2.7.5 - Issue #427
->>>>>>> 2cfa130e
 * Use micrometer as metric framework - Issue #422
 * Allow global prefix for metrics - Issue #417
 * Bump prometheus simpleclient from 0.10.0 to 0.16.0 - Issue #416
