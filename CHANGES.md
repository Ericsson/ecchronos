# Changes

<<<<<<< HEAD
## Version 1.1.3
=======
## Version 1.0.8

* Improve Alarm logging - Issue #191
* Locks get stuck when unexpected exception occurs - Issue #177

## Version 1.0.7
>>>>>>> 017590e6

### Merged from 1.0

* Locks get stuck when unexpected exception occurs - Issue #177

## Version 1.1.2

### Merged from 1.0

* Add Code Style - Issue #103
* Avoid using concurrent map - Issue #101
* Avoid concurrent modification exception in RSI#close - Issue #99
* Support symlink of ecc binary - PR #114
* Close file descriptors in background mode - PR #115
* Add JVM options file
* Make policy changes quicker - Issue #117

## Version 1.1.1

### Merged from 1.0

* Reduce cache refresh time in TimeBasedRunPolicy to quicker react to configuration changes

## Version 1.1.0

* Add Karaf commands that exposes repair status

### Merged from 1.0

* Fix slow query of repair_history at start-up #86

## Version 1.0.4

* Reduce error logs to warn for some lock related failures

## Version 1.0.3

* Trigger table repairs more often - Issue #72
* Cache locking failures to reduce unnecessary contention - Issue #70

## Version 1.0.2

* Locking failures log too much - Issue #58
* Fix log file rotation - Issue #61
* Correct initial replica repair group - Issue #60
* Fix statistics when no table/data to repair - Issue #59

## Version 1.0.1

* Dynamic license header check - Issue #37
* Unwind ratio getting ignored - Issue #44
* Reduce memory footprint - Issue #54

## Version 1.0.0

* First release<|MERGE_RESOLUTION|>--- conflicted
+++ resolved
@@ -1,18 +1,11 @@
 # Changes
 
-<<<<<<< HEAD
 ## Version 1.1.3
-=======
-## Version 1.0.8
 
-* Improve Alarm logging - Issue #191
-* Locks get stuck when unexpected exception occurs - Issue #177
-
-## Version 1.0.7
->>>>>>> 017590e6
 
 ### Merged from 1.0
 
+* Improve Alarm logging - Issue #191
 * Locks get stuck when unexpected exception occurs - Issue #177
 
 ## Version 1.1.2
