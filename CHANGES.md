# Changes

## Version 4.0.0

<<<<<<< HEAD
* Move exclusion of metrics to each reporter - Issue #411
=======
* Bump jackson-databind from 2.13.2.2 to 2.13.4.1
>>>>>>> 28f644cc
* Default duration to GC grace, repairInfo for table - Issue #409
* Don't create auth-provider if CQL credentials disabled - Issue #398
* Add possibility to decide reporting for metrics - Issue #390
* Update ecctool argparser descriptions - Issue #395
* Disable driver metrics if statistics.enabled=false - Issue #391
* Reload sslContext for cql client if certs change - Issue #329
* Expose java driver metrics - Issue #368
* Split metrics into separate connector - Issue #369
* Add possibility to exclude metrics through config - Issue #367
* Fix help for ecctool run-repair - Issue #365
* Sort repair-info based on repaired-ratio - Issue #358
* Support keyspaces and tables with camelCase - Issue #362
* Fix limit for repair-info - Issue #359
* Remove version override of log4j - Issue #356
* Throw configexception if yaml config contains null - Issue #352
* Add cluster-wide support for repair-info - Issue #156
* Example size targets are incorrect in schedule.yml - Issue #337
* Add repair-info - Issue #327
* Add config to skip schedules of tables with TWCS - Issue #151
* Add metric for failed and succeeded repair tasks - Issue #295
* Remove deprecated v1 REST interface
* Migrate to datastax driver-4.14.1 - Issue #269
* Add PEM format support - Issue #300

## Version 3.0.0

* Add support for repairs without keyspace/table - Issue #158
* Add Cassandra health indicator and enable probes - Issue #192
* Add support for clusterwide repairs - Issue #299
* Add custom HTML error page
* Make fault reporter pluggable
* Fix JMX URI validation with new Java versions - Issue #306
* Reworked rest interface - Issue #257
* Bump springboot from 2.6.4 to 2.6.6
* Offset next runtime with repair time taken - Issue #121
* Remove deprecated scripts (ecc-schedule, ecc-status, ecc-config)
* Add blocked status - Issue #284

## Version 2.0.6

* Add ecc-schedule command - Issue #158
* Consolidate all scripts into single script with subcommands - Issue #170
* Bump springboot from 2.5.6 to 2.6.4 (CVE-2021-22060, CVE-2022-23181)
* Bump logback from 1.2.3 to 1.2.10 (CVE-2021-42550)
* Bump apache-karaf from 4.2.8 to 4.3.6 (CVE-2021-41766, CVE-2022-22932)
* Always create pidfile - Issue #253
* Sort repair-status on newest first - Issue #261

## Version 2.0.5

* Step log4j-api version to 2.15.0 - Issue #245

## Version 2.0.4

* Handle endpoints with changing IP addresses - Issue #243
* Log exceptions during creation/deletion of schedules
* Update gson to 2.8.9 - Issue #239
* Update netty to 4.1.69.Final
* Many exceptions if Ongoing Repair jobs cannot be fetched - Issue #236
* Update springbootframework to 2.5.6 - Issue #233
* Update netty to 4.1.68.Final - Issue #228
* Schedules are not deleted when dropping tables - Issue #230
* Step simpleclient to 0.10.0

## Version 2.0.3

* Fixed signing issue of karaf feature artifact

## Version 2.0.2 (Not Released)

* Support certificatehandler pluggability
* Improve logging - Issue #191
* Fix On Demand Repair Jobs always showing topology changed after restart
* Fix reoccurring flag in ecc-status showing incorrect value
* Update Netty io version to 4.1.62.Final
* Update commons-io to 2.7
* Update spring-boot-dependencies to 2.5.3 - Issue #223

### Merged from 1.0

* Step karaf to 4.2.8
* Improve Alarm logging - Issue #191

## Version 2.0.1

* Add possibilities to only take local locks - Issue #175
* Remove default limit of ecc-status
* Process hangs on timeout - Issue #190

## Version 2.0.0

* OnDemand Job throws NPE when scheduled on non-existing table/keyspace - Issue #183

### Merged from 1.2

* Repairs not scheduled when statistics disabled - Issue #176

## Version 2.0.0-beta

* Add Code Style - Issue #103
* Avoid using concurrent map - Issue #101
* Move alarm handling out of TableRepairJob
* Add State to each ScheduledJob
* Change executable file name from ecChronos to ecc
* Change configuration file name from ecChronos.cfg to ecc.cfg
* Add RepairJobView
* Add HTTP server with REST API - Issue #50
* Expose metrics through JMX - Issue #75
* Add ecc-config command that displays repair configuration
* Remove usage of joda time - Issue #95
* Proper REST interface - Issue #109
* Make scheduler interval configurable - Issue #122
* Add manual repair - Issue #14
* Use yaml format for configuration - Issue #126
* Use springboot for REST server - Issue #111
* Add Health Endpoint - Issue #131
* Use table id in metric names - Issue #120
* Add authentication for CQL and JMX - Issue #129
* Add TLS support for CQL and JMX - Issue #129
* Expose Springboot configuration - Issue #149
* Per table configurations - Issue #119

### Merged from 1.2

* Add support for sub range repairs - Issue #96
* Locks get stuck when unexpected exception occurs - Issue #177

### Merged from 1.1

* Add Karaf commands that exposes repair status

### Merged from 1.0

* Dynamic license header check - Issue #37
* Unwind ratio getting ignored - Issue #44
* Reduce memory footprint - Issue #54
* Locking failures log too much - Issue #58
* Fix log file rotation - Issue #61
* Correct initial replica repair group - Issue #60
* Fix statistics when no table/data to repair - Issue #59
* Cache locking failures to reduce unnecessary contention - Issue #70
* Trigger table repairs more often - Issue #72
* Reduce error logs to warn for some lock related failures
* Fix slow query of repair_history at start-up #86
* Reduce cache refresh time in TimeBasedRunPolicy to quicker react to configuration changes
* Avoid concurrent modification exception in RSI#close - Issue #99
* Support symlink of ecc binary - PR #114
* Close file descriptors in background mode - PR #115
* Add JVM options file
* Make policy changes quicker - Issue #117

## Version 1.0.0

* First release<|MERGE_RESOLUTION|>--- conflicted
+++ resolved
@@ -2,11 +2,8 @@
 
 ## Version 4.0.0
 
-<<<<<<< HEAD
 * Move exclusion of metrics to each reporter - Issue #411
-=======
 * Bump jackson-databind from 2.13.2.2 to 2.13.4.1
->>>>>>> 28f644cc
 * Default duration to GC grace, repairInfo for table - Issue #409
 * Don't create auth-provider if CQL credentials disabled - Issue #398
 * Add possibility to decide reporting for metrics - Issue #390
