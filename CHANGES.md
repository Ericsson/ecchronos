--- conflicted
+++ resolved
@@ -2,12 +2,9 @@
 
 ## Version 4.0.0
 
-<<<<<<< HEAD
 * Add config to skip schedules of tables with TWCS - Issue #151
-=======
 * Add metric for failed and succeeded repair tasks - Issue #295
 * Remove deprecated v1 REST interface
->>>>>>> fc9152ce
 * Migrate to datastax driver-4.14.1 - Issue #269
 
 ## Version 3.0.0
