--- conflicted
+++ resolved
@@ -1,12 +1,11 @@
 # Changes
-
+## Version 5.0.3
+
+* Possibility for repairs to never be triggered - Issue #264
+ 
 ## Version 5.0.2
 
-<<<<<<< HEAD
-* Possibility for repairs to never be triggered - Issue #264
-=======
 * Containerized ecchronos restarting tomcat when Cassandra peer is overloaded - Issue #650
->>>>>>> 875bee42
 * Bump tomcat to 9.0.86 - Issue #653
 * Bump springboot to 2.7.18 - Issue #653
 
