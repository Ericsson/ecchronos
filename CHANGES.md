# Changes

## Version 5.0.0 (Not yet released)

<<<<<<< HEAD
* Bump jackson-dataformat-yaml from 2.13.5 to 2.15.2 - Issue #602
=======
* Make locks dynamic based on TTL of lock table - Issue #543
>>>>>>> a4d0744e
* Add new repair type parallel_vnode - Issue #554
* Add validation of repair interval and alarms - Issue #560
* Insert into repair history only on session finish - Issue #565
* Use Caffeine caches instead of Guava - Issue #534
* Validate TLS config for JMX and CQL - Issue #529
* Add support for incremental repairs - Issue #31
* Bump java driver from 4.14.1 to 4.17.0
* Bump guava from 31.1 to 32.0.1 (CVE-2023-2976)
* Fix shebang in ecctool - Issue #504
* Bump springboot from 2.7.5 to 2.7.12 - Issue #500
* Drop support for Python < 3.8 - Issue #474
* Drop support for Java 8 and Cassandra < 4 - Issue #493
* Bump guava from 18.0 to 31.1 - Issue #491
* Reread repair configuration when a node state changes - Issues #470 and #478
* Support configuring backoff for failed jobs - Issue #475
* Dropping keyspaces does not clean up schedules - Issue #469

### Merged from 1.2

* Fix calculation of tokens per repair - Issue #570

### Merged from 1.0

* Fix logging fault reporter raising duplicate alarm - Issue #557
* Fix priority calculation for local queue - Issue #546
* Skip unnecessary reads from repair history - Issue #548
* Fix repair job priority - Issue #515

## Version 4.0.6 (Not yet released)

### Merged from 1.2

* Fix calculation of tokens per repair - Issue #570

### Merged from 1.0

* Fix logging fault reporter raising duplicate alarm - Issue #557

## Version 4.0.5

### Merged from 1.0

* Fix priority calculation for local queue - Issue #546
* Skip unnecessary reads from repair history - Issue #548

## Version 4.0.4

### Merged from 1.0

* Fix repair job priority - Issue #515

## Version 4.0.3

* Bump jackson-databind from 2.13.4.1 to 2.13.4.2
* Improve logging in repairState - Issue #463
* Set name for all threads - Issue #459
* Bump apache-karaf from 4.3.6 to 4.3.8 (CVE-2022-40145)

## Version 4.0.2

* Add support for excluding metrics on tags - Issue #446
* Fix ecctool start with jvm.options - Issue #433
* Add time.since.last.repaired metric - Issue #423
* Bump springboot from 2.7.2 to 2.7.5 - Issue #427
* Use micrometer as metric framework - Issue #422
* Allow global prefix for metrics - Issue #417
* Bump prometheus simpleclient from 0.10.0 to 0.16.0 - Issue #416
* Move exclusion of metrics to each reporter - Issue #411
* Bump jackson-databind from 2.13.2.2 to 2.13.4.1
* Default duration to GC grace, repairInfo for table - Issue #409
* Don't create auth-provider if CQL credentials disabled - Issue #398
* Add possibility to decide reporting for metrics - Issue #390
* Update ecctool argparser descriptions - Issue #395
* Disable driver metrics if statistics.enabled=false - Issue #391
* Reload sslContext for cql client if certs change - Issue #329
* Expose java driver metrics - Issue #368
* Split metrics into separate connector - Issue #369
* Add possibility to exclude metrics through config - Issue #367
* Fix help for ecctool run-repair - Issue #365
* Sort repair-info based on repaired-ratio - Issue #358
* Support keyspaces and tables with camelCase - Issue #362
* Fix limit for repair-info - Issue #359
* Remove version override of log4j - Issue #356
* Throw configexception if yaml config contains null - Issue #352
* Add cluster-wide support for repair-info - Issue #156
* Example size targets are incorrect in schedule.yml - Issue #337
* Add repair-info - Issue #327
* Add config to skip schedules of tables with TWCS - Issue #151
* Add metric for failed and succeeded repair tasks - Issue #295
* Remove deprecated v1 REST interface
* Migrate to datastax driver-4.14.1 - Issue #269
* Add PEM format support - Issue #300

## Version 3.0.1 (Not yet released)

### Merged from 1.2

* Fix calculation of tokens per repair - Issue #570

### Merged from 1.0

* Fix logging fault reporter raising duplicate alarm - Issue #557
* Fix priority calculation for local queue - Issue #546
* Skip unnecessary reads from repair history - Issue #548
* Fix repair job priority - Issue #515

## Version 3.0.0

* Add support for repairs without keyspace/table - Issue #158
* Add Cassandra health indicator and enable probes - Issue #192
* Add support for clusterwide repairs - Issue #299
* Add custom HTML error page
* Make fault reporter pluggable
* Fix JMX URI validation with new Java versions - Issue #306
* Reworked rest interface - Issue #257
* Bump springboot from 2.6.4 to 2.6.6
* Offset next runtime with repair time taken - Issue #121
* Remove deprecated scripts (ecc-schedule, ecc-status, ecc-config)
* Add blocked status - Issue #284

## Version 2.0.7 (Not yet released)

### Merged from 1.2

* Fix calculation of tokens per repair - Issue #570

### Merged from 1.0

* Fix logging fault reporter raising duplicate alarm - Issue #557
* Fix priority calculation for local queue - Issue #546
* Skip unnecessary reads from repair history - Issue #548
* Fix repair job priority - Issue #515
* Fix malformed IPv6 for JMX - Issue #306

## Version 2.0.6

* Add ecc-schedule command - Issue #158
* Consolidate all scripts into single script with subcommands - Issue #170
* Bump springboot from 2.5.6 to 2.6.4 (CVE-2021-22060, CVE-2022-23181)
* Bump logback from 1.2.3 to 1.2.10 (CVE-2021-42550)
* Bump apache-karaf from 4.2.8 to 4.3.6 (CVE-2021-41766, CVE-2022-22932)
* Always create pidfile - Issue #253
* Sort repair-status on newest first - Issue #261

## Version 2.0.5

* Step log4j-api version to 2.15.0 - Issue #245

## Version 2.0.4

* Handle endpoints with changing IP addresses - Issue #243
* Log exceptions during creation/deletion of schedules
* Update gson to 2.8.9 - Issue #239
* Update netty to 4.1.69.Final
* Many exceptions if Ongoing Repair jobs cannot be fetched - Issue #236
* Update springbootframework to 2.5.6 - Issue #233
* Update netty to 4.1.68.Final - Issue #228
* Schedules are not deleted when dropping tables - Issue #230
* Step simpleclient to 0.10.0

## Version 2.0.3

* Fixed signing issue of karaf feature artifact

## Version 2.0.2 (Not Released)

* Support certificatehandler pluggability
* Improve logging - Issue #191
* Fix On Demand Repair Jobs always showing topology changed after restart
* Fix reoccurring flag in ecc-status showing incorrect value
* Update Netty io version to 4.1.62.Final
* Update commons-io to 2.7
* Update spring-boot-dependencies to 2.5.3 - Issue #223

### Merged from 1.0

* Step karaf to 4.2.8
* Improve Alarm logging - Issue #191

## Version 2.0.1

* Add possibilities to only take local locks - Issue #175
* Remove default limit of ecc-status
* Process hangs on timeout - Issue #190

## Version 2.0.0

* OnDemand Job throws NPE when scheduled on non-existing table/keyspace - Issue #183

### Merged from 1.2

* Repairs not scheduled when statistics disabled - Issue #176

## Version 2.0.0-beta

* Add Code Style - Issue #103
* Avoid using concurrent map - Issue #101
* Move alarm handling out of TableRepairJob
* Add State to each ScheduledJob
* Change executable file name from ecChronos to ecc
* Change configuration file name from ecChronos.cfg to ecc.cfg
* Add RepairJobView
* Add HTTP server with REST API - Issue #50
* Expose metrics through JMX - Issue #75
* Add ecc-config command that displays repair configuration
* Remove usage of joda time - Issue #95
* Proper REST interface - Issue #109
* Make scheduler interval configurable - Issue #122
* Add manual repair - Issue #14
* Use yaml format for configuration - Issue #126
* Use springboot for REST server - Issue #111
* Add Health Endpoint - Issue #131
* Use table id in metric names - Issue #120
* Add authentication for CQL and JMX - Issue #129
* Add TLS support for CQL and JMX - Issue #129
* Expose Springboot configuration - Issue #149
* Per table configurations - Issue #119

### Merged from 1.2

* Add support for sub range repairs - Issue #96
* Locks get stuck when unexpected exception occurs - Issue #177

### Merged from 1.1

* Add Karaf commands that exposes repair status

### Merged from 1.0

* Dynamic license header check - Issue #37
* Unwind ratio getting ignored - Issue #44
* Reduce memory footprint - Issue #54
* Locking failures log too much - Issue #58
* Fix log file rotation - Issue #61
* Correct initial replica repair group - Issue #60
* Fix statistics when no table/data to repair - Issue #59
* Cache locking failures to reduce unnecessary contention - Issue #70
* Trigger table repairs more often - Issue #72
* Reduce error logs to warn for some lock related failures
* Fix slow query of repair_history at start-up #86
* Reduce cache refresh time in TimeBasedRunPolicy to quicker react to configuration changes
* Avoid concurrent modification exception in RSI#close - Issue #99
* Support symlink of ecc binary - PR #114
* Close file descriptors in background mode - PR #115
* Add JVM options file
* Make policy changes quicker - Issue #117

## Version 1.2.0 (Not yet released)

* Fix calculation of tokens per repair - Issue #570
* Repairs not scheduled when statistics disabled - Issue #175

### Merged from 1.0

* Fix logging fault reporter raising duplicate alarm - Issue #557
* Fix priority calculation for local queue - Issue #546
* Skip unnecessary reads from repair history - Issue #548
* Fix repair job priority - Issue #515
* Fix malformed IPv6 for JMX - Issue #306
* Step karaf to 4.2.8
* Improve Alarm logging - Issue #191
* Locks get stuck when unexpected exception occurs - Issue #177

## Version 1.1.4 (Not yet released)

#### Merged from 1.0

* Fix logging fault reporter raising duplicate alarm - Issue #557
* Fix priority calculation for local queue - Issue #546
* Skip unnecessary reads from repair history - Issue #548
* Fix repair job priority - Issue #515
* Fix malformed IPv6 for JMX - Issue #306

## Version 1.1.3

* Step karaf to 4.2.8
* Improve Alarm logging - Issue #191
* Locks get stuck when unexpected exception occurs - Issue #177

## Version 1.1.2

### Merged from 1.0

* Add Code Style - Issue #103
* Avoid using concurrent map - Issue #101
* Avoid concurrent modification exception in RSI#close - Issue #99
* Support symlink of ecc binary - PR #114
* Close file descriptors in background mode - PR #115
* Add JVM options file
* Make policy changes quicker - Issue #117

## Version 1.1.1

### Merged from 1.0

* Reduce cache refresh time in TimeBasedRunPolicy to quicker react to configuration changes

## Version 1.1.0

* Add Karaf commands that exposes repair status

### Merged from 1.0

* Fix slow query of repair_history at start-up #86

## Version 1.0.8 (Not yet released)

* Fix logging fault reporter raising duplicate alarm - Issue #557
* Fix priority calculation for local queue - Issue #546
* Skip unnecessary reads from repair history - Issue #548
* Fix repair job priority - Issue #515
* Fix malformed IPv6 for JMX - Issue #306
* Step karaf to 4.2.8
* Improve Alarm logging - Issue #191
* Locks get stuck when unexpected exception occurs - Issue #177

## Version 1.0.7

* Avoid concurrent modification exception in RSI#close - Issue #99
* Support symlink of ecc binary - PR #114
* Close file descriptors in background mode - PR #115
* Add JVM options file
* Make policy changes quicker - Issue #117

## Version 1.0.6

* Reduce cache refresh time in TimeBasedRunPolicy to quicker react to configuration changes

## Version 1.0.5

* Fix slow query of repair_history at start-up #86

## Version 1.0.4

* Reduce error logs to warn for some lock related failures

## Version 1.0.3

* Trigger table repairs more often - Issue #72
* Cache locking failures to reduce unnecessary contention - Issue #70

## Version 1.0.2

* Locking failures log too much - Issue #58
* Fix log file rotation - Issue #61
* Correct initial replica repair group - Issue #60
* Fix statistics when no table/data to repair - Issue #59

## Version 1.0.1

* Dynamic license header check - Issue #37
* Unwind ratio getting ignored - Issue #44
* Reduce memory footprint - Issue #54

## Version 1.0.0

* First release<|MERGE_RESOLUTION|>--- conflicted
+++ resolved
@@ -2,11 +2,8 @@
 
 ## Version 5.0.0 (Not yet released)
 
-<<<<<<< HEAD
 * Bump jackson-dataformat-yaml from 2.13.5 to 2.15.2 - Issue #602
-=======
 * Make locks dynamic based on TTL of lock table - Issue #543
->>>>>>> a4d0744e
 * Add new repair type parallel_vnode - Issue #554
 * Add validation of repair interval and alarms - Issue #560
 * Insert into repair history only on session finish - Issue #565
