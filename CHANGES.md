# Changes

## Version 1.0.0 (Not yet Released)

<<<<<<< HEAD
* Add runDelay and healthCheckInterval parameters to tune the repair connection durinbg repairs - Issue #1281
=======
* Fix MalformedURLException for IPv6 addresses - Issue #1264
>>>>>>> dd53a789
* Add timeout config option - Issue #1279
* Add Rejections sub-command - Issue #1015
* Investigate Creation of a REST Endpoint to Disable Repairs at DC Level - Issue #1009
* JMX Connection Using PEM Certificates Not Always Successful - Issue #1277
* Add Resolve Reverse DNS Logic to Jolokia Notification Controller - Issue #1262
* Add PEM Certificate Support for Jolokia TLS Configuration - Issue #1153
* Enable alarms in ecchronos agent - Issue #1108
* Add statistics configuration and metrics implementation - Issue #1191
* Restore retryPolicy location in ecc.yml to maintain backward compatibility - Issue 1180
* An invalid node id should throw a useful exception - Issue #1199
* Manual repair to obey disabled tables - Issue #1109
* Resolve initial contact points at each connection attempt - Issue #1178
* Remove DatacenterAwarePolicy - Issue #1128
* Run Repair --all Fails With "Repair Request Failed" in DatacenterAware Mode - Issue #1158
* Separate Lock Failure Cache by Node to Prevent Cross-Node Lock Blocking - Issue #1159
* On-demand repair jobs in multi-agent environments may be executed by the wrong agent - Issue #1146
* ecchronos manual repairs via ecctool should obey the ignore_twcs_tables flag - Issue #1107
* Fail During Repair with Custom Jolokia Port - Issue #1149
* Create Integration Tests Using the New Jolokia Functionality - Issue #845
* ClassCastException when using Jolokia for JMX metrics retrieval - Issue #1126
* ecc.sh in evolved ecchronos uses old SpringBooter package reference - Issue #1123
* ecctool with node and keyspace gives an error -Issue #1055
* REST Interface to provide list of nodes - Issue #1045
* Fix REST interface only shows the schedules for the last table added - Issue #1030
* Enable Multithreading Support in the EcChronos Agent for Node Operations - Issue #959
* Modify ecctool to Allow Repairs to be Created Without Requiring a Node ID - Issue #903
* Create ecchronos-binary Module with ecctool for Interacting with the ecChronos REST API - Issue #867
* Update TestContainers Template to Enable or Disable Jolokia in Cassandra - Issue #844
* Reconcile Jolokia Notification Listener Implementation with RepairTask - Issue #831
* Introduce REST Module for Scheduling and Managing Cassandra Repairs - Issue #771
* Create On Demand Repair Job on Agent - Issue #775
* Modify DistributedNativeConnectionProvider to Return a Map<UUID, Node> - Issue #778
* Bump Spring, Tomcat, Jackson and other dependencies to Remove Vulnerabilities in Agent - Issue #776
* Add Locks In SchedulerManager - Issue #768
* Cassandra-Based Distributed Locks - Issue #741
* Create New Repair Type Called "VNODE" - Issue #755
* Create ReplicaRepairGroup Class for Grouping Replicas and Token Ranges - Issue #721
* Hot Reload of Nodes List - Issue #699
* Investigate Creation of RepairScheduler and ScheduleManager - Issue #714
* Implement ScheduledJobQueue for Prioritized Job Management and Execution - Issue #740
* Implement RepairGroup Class for Managing and Executing Repair Tasks - Issue #738
* Create IncrementalRepairTask Class - Issue #736
* Implement ScheduledRepairJob, ScheduledJob and ScheduledTask for Automated Recurring Task Scheduling in Cassandra - Issue #737
* Create RepairTask Abstract Class to Handle Repair Operations - Issue #717
* Create ReplicationState and ReplicationStateImpl Class for Managing Token-to-Replicas Mapping - Issue #722
* Create a RepairHistory to Store Information on Repair Operations Performed by ecChronos Agent - Issue #730
* Generate Unique EcChronos ID - Issue #678
* Create RepairConfiguration class for repair configurations - Issue #716
* Create DistributedJmxProxy and DistributedJmxProxyFactory - Issue #715
* Create a New Maven Module "utils" for Common Code Reuse - Issue #720
* Implement ReplicationStateImpl to Manage and Cache Token Range to Replica Mappings - Issue #719
* Implement NodeResolverImpl to Resolve Nodes by IP Address and UUID - Issue #718
* Specify Interval for Next Connection - Issue #674
* Retry Policy for Jmx Connection - Issue #700
* Update Architecture and Tests Documentations to Add the Agent Features and The cassandra-test-image - Issue #707
* Enhance Test Infrastructure by Adding Cassandra-Test-Image Module With Multi-Datacenter Cluster and Abstract Integration Test Class - Issue #706
* Investigate Introduction of testContainers - Issue #682
* Create EccNodesSync Object to Represent Table nodes_sync - Issue #672
* Expose AgentJMXConnectionProvider on Connection and Application Module - Issue #676
* Create JMXAgentConfig to add Hosts in JMX Session Through ecc.yml - Issue #675
* Expose AgentNativeConnectionProvider on Connection and Application Module - Issue #673
* Create DatacenterAwareConfig to add Hosts in CQL Session Through ecc.yml - Issue #671
* Create Initial project Structure for Agent - Issue #695
* Add CRL support for CQL connections - Issue #883<|MERGE_RESOLUTION|>--- conflicted
+++ resolved
@@ -2,11 +2,8 @@
 
 ## Version 1.0.0 (Not yet Released)
 
-<<<<<<< HEAD
 * Add runDelay and healthCheckInterval parameters to tune the repair connection durinbg repairs - Issue #1281
-=======
 * Fix MalformedURLException for IPv6 addresses - Issue #1264
->>>>>>> dd53a789
 * Add timeout config option - Issue #1279
 * Add Rejections sub-command - Issue #1015
 * Investigate Creation of a REST Endpoint to Disable Repairs at DC Level - Issue #1009
