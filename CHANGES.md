# Changes

<<<<<<< HEAD
## Version 1.1.1

### Merged from 1.0
=======
## Version 1.0.7

* Avoid concurrent modification exception in RSI#close - Issue #99

## Version 1.0.6
>>>>>>> c0502ffc

* Reduce cache refresh time in TimeBasedRunPolicy to quicker react to configuration changes

## Version 1.1.0

* Add Karaf commands that exposes repair status

### Merged from 1.0

* Fix slow query of repair_history at start-up #86

## Version 1.0.4

* Reduce error logs to warn for some lock related failures

## Version 1.0.3

* Trigger table repairs more often - Issue #72
* Cache locking failures to reduce unnecessary contention - Issue #70

## Version 1.0.2

* Locking failures log too much - Issue #58
* Fix log file rotation - Issue #61
* Correct initial replica repair group - Issue #60
* Fix statistics when no table/data to repair - Issue #59

## Version 1.0.1

* Dynamic license header check - Issue #37
* Unwind ratio getting ignored - Issue #44
* Reduce memory footprint - Issue #54

## Version 1.0.0

* First release<|MERGE_RESOLUTION|>--- conflicted
+++ resolved
@@ -1,16 +1,14 @@
 # Changes
 
-<<<<<<< HEAD
+## Version 1.1.2
+
+### Merged from 1.0
+
+* Avoid concurrent modification exception in RSI#close - Issue #99
+
 ## Version 1.1.1
 
 ### Merged from 1.0
-=======
-## Version 1.0.7
-
-* Avoid concurrent modification exception in RSI#close - Issue #99
-
-## Version 1.0.6
->>>>>>> c0502ffc
 
 * Reduce cache refresh time in TimeBasedRunPolicy to quicker react to configuration changes
 
