# Changes

<<<<<<< HEAD
## Version 2.0.0
=======
## Version 1.1.2

### Merged from 1.0

* Avoid concurrent modification exception in RSI#close - Issue #99

## Version 1.1.1
>>>>>>> 405b67e6

* Move alarm handling out of TableRepairJob
* Add State to each ScheduledJob
* Change executable file name from ecChronos to ecc
* Change configuration file name from ecChronos.cfg to ecc.cfg
* Add RepairJobView
* Add HTTP server with REST API - Issue #50
* Expose metrics through JMX - Issue #75
* Add ecc-config command that displays repair configuration
* Remove usage of joda time - Issue #95

### Merged from 1.1

* Add Karaf commands that exposes repair status

### Merged from 1.0

* Dynamic license header check - Issue #37
* Unwind ratio getting ignored - Issue #44
* Reduce memory footprint - Issue #54
* Locking failures log too much - Issue #58
* Fix log file rotation - Issue #61
* Correct initial replica repair group - Issue #60
* Fix statistics when no table/data to repair - Issue #59
* Cache locking failures to reduce unnecessary contention - Issue #70
* Trigger table repairs more often - Issue #72
* Reduce error logs to warn for some lock related failures
* Fix slow query of repair_history at start-up #86
* Reduce cache refresh time in TimeBasedRunPolicy to quicker react to configuration changes

## Version 1.0.0

* First release<|MERGE_RESOLUTION|>--- conflicted
+++ resolved
@@ -1,16 +1,6 @@
 # Changes
 
-<<<<<<< HEAD
 ## Version 2.0.0
-=======
-## Version 1.1.2
-
-### Merged from 1.0
-
-* Avoid concurrent modification exception in RSI#close - Issue #99
-
-## Version 1.1.1
->>>>>>> 405b67e6
 
 * Move alarm handling out of TableRepairJob
 * Add State to each ScheduledJob
@@ -40,6 +30,7 @@
 * Reduce error logs to warn for some lock related failures
 * Fix slow query of repair_history at start-up #86
 * Reduce cache refresh time in TimeBasedRunPolicy to quicker react to configuration changes
+* Avoid concurrent modification exception in RSI#close - Issue #99
 
 ## Version 1.0.0
 
