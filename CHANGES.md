--- conflicted
+++ resolved
@@ -4,7 +4,6 @@
 
 * Add Code Style - Issue #103
 * Avoid using concurrent map - Issue #101
-<<<<<<< HEAD
 * Move alarm handling out of TableRepairJob
 * Add State to each ScheduledJob
 * Change executable file name from ecChronos to ecc
@@ -17,17 +16,6 @@
 * Proper REST interface - Issue #109
 
 ### Merged from 1.2
-=======
-* Avoid concurrent modification exception in RSI#close - Issue #99
-* Support symlink of ecc binary - PR #114
-* Close file descriptors in background mode - PR #115
-* Add JVM options file
-* Make policy changes quicker - Issue #117
-
-## Version 1.1.1
-
-### Merged from 1.0
->>>>>>> f4dc0258
 
 * Add support for sub range repairs - Issue #96
 
@@ -53,6 +41,7 @@
 * Support symlink of ecc binary - PR #114
 * Close file descriptors in background mode - PR #115
 * Add JVM options file
+* Make policy changes quicker - Issue #117
 
 ## Version 1.0.0
 
