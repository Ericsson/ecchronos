# Changes

<<<<<<< HEAD
## Version 5.0.5

* Bump org.springframework:spring-web from 5.3.34 to 5.3.39 - Issue #733
* Bump commons-io:commons-io to 2.17.0 - Issue #732
* State what versions are maintained - Issue #658
* Investigate Java 17 - Issue #607
* RetryPolicy: After failing the last connection attempt, the retry time is still applied - Issue #702
* Define logging levels formally - Issue #666
* Deprecate cassandra-all to use testContainers instead - Issue #701
* Update Mockito and JUnit versions - Issue #687
* Metric status logger for troubleshooting - Issue #397

## Version 5.0.4

* ecChronos will break if repair interval is shorter than the initial delay - Issue #667

## Version 5.0.3

* Spring Framework URL Parsing with Host Validation is vulnerable - Issue #661
* Possibility for repairs to never be triggered - Issue #264
 
## Version 5.0.2

* Containerized ecchronos restarting tomcat when Cassandra peer is overloaded - Issue #650
* Bump tomcat to 9.0.86 - Issue #653
* Bump springboot to 2.7.18 - Issue #653

## Version 5.0.1

* Improve hang preventing task - Issue #544
* Improve Description of unwind_ratio - Issue #628

## Merged from Version 4.0
=======
## Version 4.0.7

* Removes OSGI/Karaf support - Issue #657

## Version 4.0.6
>>>>>>> 63302e1b

* Separate serial consistency configuration from remoteRouting functionality - Issue #633

## Version 5.0.0

* Build Ecchronos with Java 11 - Issue 616
* Bump logback from 1.2.10 to 1.2.13 (CVE-2023-6378) - Issue #622
* Progress for on demand repair jobs is either 0% or 100% - Issue #593
* Make priority granularity configurable - Issue #599
* Bump springboot from 2.7.12 to 2.7.17 - Issue #604
* Bump io.micrometer from 1.9.2 to 1.9.16 - Issue #604
* Bump io.dropwizard.metrics from 4.2.10 to 4.2.21 - Issue #604
* Bump jackson-dataformat-yaml from 2.13.5 to 2.15.2 - Issue #602
* Make locks dynamic based on TTL of lock table - Issue #543
* Add new repair type parallel_vnode - Issue #554
* Add validation of repair interval and alarms - Issue #560
* Insert into repair history only on session finish - Issue #565
* Use Caffeine caches instead of Guava - Issue #534
* Validate TLS config for JMX and CQL - Issue #529
* Add support for incremental repairs - Issue #31
* Bump java driver from 4.14.1 to 4.17.0
* Bump guava from 31.1 to 32.0.1 (CVE-2023-2976)
* Fix shebang in ecctool - Issue #504
* Bump springboot from 2.7.5 to 2.7.12 - Issue #500
* Drop support for Python < 3.8 - Issue #474
* Drop support for Java 8 and Cassandra < 4 - Issue #493
* Bump guava from 18.0 to 31.1 - Issue #491
* Reread repair configuration when a node state changes - Issues #470 and #478
* Support configuring backoff for failed jobs - Issue #475
* Dropping keyspaces does not clean up schedules - Issue #469

### Merged from 1.2

* Fix calculation of tokens per repair - Issue #570

### Merged from 1.0

* Fix logging fault reporter raising duplicate alarm - Issue #557
* Fix priority calculation for local queue - Issue #546
* Skip unnecessary reads from repair history - Issue #548
* Fix repair job priority - Issue #515

### Merged from 1.2

* Fix calculation of tokens per repair - Issue #570

### Merged from 1.0

* Fix logging fault reporter raising duplicate alarm - Issue #557

## Version 4.0.5

### Merged from 1.0

* Fix priority calculation for local queue - Issue #546
* Skip unnecessary reads from repair history - Issue #548

## Version 4.0.4

### Merged from 1.0

* Fix repair job priority - Issue #515

## Version 4.0.3

* Bump jackson-databind from 2.13.4.1 to 2.13.4.2
* Improve logging in repairState - Issue #463
* Set name for all threads - Issue #459
* Bump apache-karaf from 4.3.6 to 4.3.8 (CVE-2022-40145)

## Version 4.0.2

* Add support for excluding metrics on tags - Issue #446
* Fix ecctool start with jvm.options - Issue #433
* Add time.since.last.repaired metric - Issue #423
* Bump springboot from 2.7.2 to 2.7.5 - Issue #427
* Use micrometer as metric framework - Issue #422
* Allow global prefix for metrics - Issue #417
* Bump prometheus simpleclient from 0.10.0 to 0.16.0 - Issue #416
* Move exclusion of metrics to each reporter - Issue #411
* Bump jackson-databind from 2.13.2.2 to 2.13.4.1
* Default duration to GC grace, repairInfo for table - Issue #409
* Don't create auth-provider if CQL credentials disabled - Issue #398
* Add possibility to decide reporting for metrics - Issue #390
* Update ecctool argparser descriptions - Issue #395
* Disable driver metrics if statistics.enabled=false - Issue #391
* Reload sslContext for cql client if certs change - Issue #329
* Expose java driver metrics - Issue #368
* Split metrics into separate connector - Issue #369
* Add possibility to exclude metrics through config - Issue #367
* Fix help for ecctool run-repair - Issue #365
* Sort repair-info based on repaired-ratio - Issue #358
* Support keyspaces and tables with camelCase - Issue #362
* Fix limit for repair-info - Issue #359
* Remove version override of log4j - Issue #356
* Throw configexception if yaml config contains null - Issue #352
* Add cluster-wide support for repair-info - Issue #156
* Example size targets are incorrect in schedule.yml - Issue #337
* Add repair-info - Issue #327
* Add config to skip schedules of tables with TWCS - Issue #151
* Add metric for failed and succeeded repair tasks - Issue #295
* Remove deprecated v1 REST interface
* Migrate to datastax driver-4.14.1 - Issue #269
* Add PEM format support - Issue #300

## Version 3.0.1 (Not yet released)

### Merged from 1.2

* Fix calculation of tokens per repair - Issue #570

### Merged from 1.0

* Fix logging fault reporter raising duplicate alarm - Issue #557
* Fix priority calculation for local queue - Issue #546
* Skip unnecessary reads from repair history - Issue #548
* Fix repair job priority - Issue #515

## Version 3.0.0

* Add support for repairs without keyspace/table - Issue #158
* Add Cassandra health indicator and enable probes - Issue #192
* Add support for clusterwide repairs - Issue #299
* Add custom HTML error page
* Make fault reporter pluggable
* Fix JMX URI validation with new Java versions - Issue #306
* Reworked rest interface - Issue #257
* Bump springboot from 2.6.4 to 2.6.6
* Offset next runtime with repair time taken - Issue #121
* Remove deprecated scripts (ecc-schedule, ecc-status, ecc-config)
* Add blocked status - Issue #284

## Version 2.0.7 (Not yet released)

### Merged from 1.2

* Fix calculation of tokens per repair - Issue #570

### Merged from 1.0

* Fix logging fault reporter raising duplicate alarm - Issue #557
* Fix priority calculation for local queue - Issue #546
* Skip unnecessary reads from repair history - Issue #548
* Fix repair job priority - Issue #515
* Fix malformed IPv6 for JMX - Issue #306

## Version 2.0.6

* Add ecc-schedule command - Issue #158
* Consolidate all scripts into single script with subcommands - Issue #170
* Bump springboot from 2.5.6 to 2.6.4 (CVE-2021-22060, CVE-2022-23181)
* Bump logback from 1.2.3 to 1.2.10 (CVE-2021-42550)
* Bump apache-karaf from 4.2.8 to 4.3.6 (CVE-2021-41766, CVE-2022-22932)
* Always create pidfile - Issue #253
* Sort repair-status on newest first - Issue #261

## Version 2.0.5

* Step log4j-api version to 2.15.0 - Issue #245

## Version 2.0.4

* Handle endpoints with changing IP addresses - Issue #243
* Log exceptions during creation/deletion of schedules
* Update gson to 2.8.9 - Issue #239
* Update netty to 4.1.69.Final
* Many exceptions if Ongoing Repair jobs cannot be fetched - Issue #236
* Update springbootframework to 2.5.6 - Issue #233
* Update netty to 4.1.68.Final - Issue #228
* Schedules are not deleted when dropping tables - Issue #230
* Step simpleclient to 0.10.0

## Version 2.0.3

* Fixed signing issue of karaf feature artifact

## Version 2.0.2 (Not Released)

* Support certificatehandler pluggability
* Improve logging - Issue #191
* Fix On Demand Repair Jobs always showing topology changed after restart
* Fix reoccurring flag in ecc-status showing incorrect value
* Update Netty io version to 4.1.62.Final
* Update commons-io to 2.7
* Update spring-boot-dependencies to 2.5.3 - Issue #223

### Merged from 1.0

* Step karaf to 4.2.8
* Improve Alarm logging - Issue #191

## Version 2.0.1

* Add possibilities to only take local locks - Issue #175
* Remove default limit of ecc-status
* Process hangs on timeout - Issue #190

## Version 2.0.0

* OnDemand Job throws NPE when scheduled on non-existing table/keyspace - Issue #183

### Merged from 1.2

* Repairs not scheduled when statistics disabled - Issue #176

## Version 2.0.0-beta

* Add Code Style - Issue #103
* Avoid using concurrent map - Issue #101
* Move alarm handling out of TableRepairJob
* Add State to each ScheduledJob
* Change executable file name from ecChronos to ecc
* Change configuration file name from ecChronos.cfg to ecc.cfg
* Add RepairJobView
* Add HTTP server with REST API - Issue #50
* Expose metrics through JMX - Issue #75
* Add ecc-config command that displays repair configuration
* Remove usage of joda time - Issue #95
* Proper REST interface - Issue #109
* Make scheduler interval configurable - Issue #122
* Add manual repair - Issue #14
* Use yaml format for configuration - Issue #126
* Use springboot for REST server - Issue #111
* Add Health Endpoint - Issue #131
* Use table id in metric names - Issue #120
* Add authentication for CQL and JMX - Issue #129
* Add TLS support for CQL and JMX - Issue #129
* Expose Springboot configuration - Issue #149
* Per table configurations - Issue #119

### Merged from 1.2

* Add support for sub range repairs - Issue #96
* Locks get stuck when unexpected exception occurs - Issue #177

### Merged from 1.1

* Add Karaf commands that exposes repair status

### Merged from 1.0

* Dynamic license header check - Issue #37
* Unwind ratio getting ignored - Issue #44
* Reduce memory footprint - Issue #54
* Locking failures log too much - Issue #58
* Fix log file rotation - Issue #61
* Correct initial replica repair group - Issue #60
* Fix statistics when no table/data to repair - Issue #59
* Cache locking failures to reduce unnecessary contention - Issue #70
* Trigger table repairs more often - Issue #72
* Reduce error logs to warn for some lock related failures
* Fix slow query of repair_history at start-up #86
* Reduce cache refresh time in TimeBasedRunPolicy to quicker react to configuration changes
* Avoid concurrent modification exception in RSI#close - Issue #99
* Support symlink of ecc binary - PR #114
* Close file descriptors in background mode - PR #115
* Add JVM options file
* Make policy changes quicker - Issue #117

## Version 1.2.0 (Not yet released)

* Fix calculation of tokens per repair - Issue #570
* Repairs not scheduled when statistics disabled - Issue #175

### Merged from 1.0

* Fix logging fault reporter raising duplicate alarm - Issue #557
* Fix priority calculation for local queue - Issue #546
* Skip unnecessary reads from repair history - Issue #548
* Fix repair job priority - Issue #515
* Fix malformed IPv6 for JMX - Issue #306
* Step karaf to 4.2.8
* Improve Alarm logging - Issue #191
* Locks get stuck when unexpected exception occurs - Issue #177

## Version 1.1.4 (Not yet released)

#### Merged from 1.0

* Fix logging fault reporter raising duplicate alarm - Issue #557
* Fix priority calculation for local queue - Issue #546
* Skip unnecessary reads from repair history - Issue #548
* Fix repair job priority - Issue #515
* Fix malformed IPv6 for JMX - Issue #306

## Version 1.1.3

* Step karaf to 4.2.8
* Improve Alarm logging - Issue #191
* Locks get stuck when unexpected exception occurs - Issue #177

## Version 1.1.2

### Merged from 1.0

* Add Code Style - Issue #103
* Avoid using concurrent map - Issue #101
* Avoid concurrent modification exception in RSI#close - Issue #99
* Support symlink of ecc binary - PR #114
* Close file descriptors in background mode - PR #115
* Add JVM options file
* Make policy changes quicker - Issue #117

## Version 1.1.1

### Merged from 1.0

* Reduce cache refresh time in TimeBasedRunPolicy to quicker react to configuration changes

## Version 1.1.0

* Add Karaf commands that exposes repair status

### Merged from 1.0

* Fix slow query of repair_history at start-up #86

## Version 1.0.8 (Not yet released)

* Fix logging fault reporter raising duplicate alarm - Issue #557
* Fix priority calculation for local queue - Issue #546
* Skip unnecessary reads from repair history - Issue #548
* Fix repair job priority - Issue #515
* Fix malformed IPv6 for JMX - Issue #306
* Step karaf to 4.2.8
* Improve Alarm logging - Issue #191
* Locks get stuck when unexpected exception occurs - Issue #177

## Version 1.0.7

* Avoid concurrent modification exception in RSI#close - Issue #99
* Support symlink of ecc binary - PR #114
* Close file descriptors in background mode - PR #115
* Add JVM options file
* Make policy changes quicker - Issue #117

## Version 1.0.6

* Reduce cache refresh time in TimeBasedRunPolicy to quicker react to configuration changes

## Version 1.0.5

* Fix slow query of repair_history at start-up #86

## Version 1.0.4

* Reduce error logs to warn for some lock related failures

## Version 1.0.3

* Trigger table repairs more often - Issue #72
* Cache locking failures to reduce unnecessary contention - Issue #70

## Version 1.0.2

* Locking failures log too much - Issue #58
* Fix log file rotation - Issue #61
* Correct initial replica repair group - Issue #60
* Fix statistics when no table/data to repair - Issue #59

## Version 1.0.1

* Dynamic license header check - Issue #37
* Unwind ratio getting ignored - Issue #44
* Reduce memory footprint - Issue #54

## Version 1.0.0

* First release<|MERGE_RESOLUTION|>--- conflicted
+++ resolved
@@ -1,6 +1,5 @@
 # Changes
 
-<<<<<<< HEAD
 ## Version 5.0.5
 
 * Bump org.springframework:spring-web from 5.3.34 to 5.3.39 - Issue #733
@@ -34,13 +33,12 @@
 * Improve Description of unwind_ratio - Issue #628
 
 ## Merged from Version 4.0
-=======
+
 ## Version 4.0.7
 
 * Removes OSGI/Karaf support - Issue #657
 
 ## Version 4.0.6
->>>>>>> 63302e1b
 
 * Separate serial consistency configuration from remoteRouting functionality - Issue #633
 
