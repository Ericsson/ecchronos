--- conflicted
+++ resolved
@@ -2,7 +2,6 @@
 
 ## Version 2.0.0
 
-<<<<<<< HEAD
 * Move alarm handling out of TableRepairJob
 * Add State to each ScheduledJob
 * Change executable file name from ecChronos to ecc
@@ -10,15 +9,6 @@
 * Add RepairJobView
 * Add HTTP server with REST API - Issue #50
 * Expose metrics through JMX - Issue #75
-=======
-* Add Karaf commands that exposes repair status
-
-### Merged from 1.0
-
-* Fix slow query of repair_history at start-up #86
-
-## Version 1.0.4
->>>>>>> 1954e643
 
 ### Merged from 1.1
 
@@ -36,6 +26,7 @@
 * Cache locking failures to reduce unnecessary contention - Issue #70
 * Trigger table repairs more often - Issue #72
 * Reduce error logs to warn for some lock related failures
+* Fix slow query of repair_history at start-up #86
 
 ## Version 1.0.0
 
