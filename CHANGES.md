# Changes

## Version 1.0.0 (Not yet Released)

<<<<<<< HEAD
* On-demand repair jobs in multi-agent environments may be executed by the wrong agent - Issue #1146
=======
* ecchronos manual repairs via ecctool should obey the ignore_twcs_tables flag - Issue #1107
>>>>>>> 67549f6c
* Fail During Repair with Custom Jolokia Port - Issue #1149
* Create Integration Tests Using the New Jolokia Functionality - Issue #845
* ClassCastException when using Jolokia for JMX metrics retrieval - Issue #1126
* ecc.sh in evolved ecchronos uses old SpringBooter package reference - Issue #1123
* ecctool with node and keyspace gives an error -Issue #1055
* REST Interface to provide list of nodes - Issue #1045
* Fix REST interface only shows the schedules for the last table added - Issue #1030
* Enable Multithreading Support in the EcChronos Agent for Node Operations - Issue #959
* Modify ecctool to Allow Repairs to be Created Without Requiring a Node ID - Issue #903
* Create ecchronos-binary Module with ecctool for Interacting with the ecChronos REST API - Issue #867
* Update TestContainers Template to Enable or Disable Jolokia in Cassandra - Issue #844
* Reconcile Jolokia Notification Listener Implementation with RepairTask - Issue #831
* Introduce REST Module for Scheduling and Managing Cassandra Repairs - Issue #771
* Create On Demand Repair Job on Agent - Issue #775
* Modify DistributedNativeConnectionProvider to Return a Map<UUID, Node> - Issue #778
* Bump Spring, Tomcat, Jackson and other dependencies to Remove Vulnerabilities in Agent - Issue #776
* Add Locks In SchedulerManager - Issue #768
* Cassandra-Based Distributed Locks - Issue #741
* Create New Repair Type Called "VNODE" - Issue #755
* Create ReplicaRepairGroup Class for Grouping Replicas and Token Ranges - Issue #721
* Hot Reload of Nodes List - Issue #699
* Investigate Creation of RepairScheduler and ScheduleManager - Issue #714
* Implement ScheduledJobQueue for Prioritized Job Management and Execution - Issue #740
* Implement RepairGroup Class for Managing and Executing Repair Tasks - Issue #738
* Create IncrementalRepairTask Class - Issue #736
* Implement ScheduledRepairJob, ScheduledJob and ScheduledTask for Automated Recurring Task Scheduling in Cassandra - Issue #737
* Create RepairTask Abstract Class to Handle Repair Operations - Issue #717
* Create ReplicationState and ReplicationStateImpl Class for Managing Token-to-Replicas Mapping - Issue #722
* Create a RepairHistory to Store Information on Repair Operations Performed by ecChronos Agent - Issue #730
* Generate Unique EcChronos ID - Issue #678
* Create RepairConfiguration class for repair configurations - Issue #716
* Create DistributedJmxProxy and DistributedJmxProxyFactory - Issue #715
* Create a New Maven Module "utils" for Common Code Reuse - Issue #720
* Implement ReplicationStateImpl to Manage and Cache Token Range to Replica Mappings - Issue #719
* Implement NodeResolverImpl to Resolve Nodes by IP Address and UUID - Issue #718
* Specify Interval for Next Connection - Issue #674
* Retry Policy for Jmx Connection - Issue #700
* Update Architecture and Tests Documentations to Add the Agent Features and The cassandra-test-image - Issue #707
* Enhance Test Infrastructure by Adding Cassandra-Test-Image Module With Multi-Datacenter Cluster and Abstract Integration Test Class - Issue #706
* Investigate Introduction of testContainers - Issue #682
* Create EccNodesSync Object to Represent Table nodes_sync - Issue #672
* Expose AgentJMXConnectionProvider on Connection and Application Module - Issue #676
* Create JMXAgentConfig to add Hosts in JMX Session Through ecc.yml - Issue #675
* Expose AgentNativeConnectionProvider on Connection and Application Module - Issue #673
* Create DatacenterAwareConfig to add Hosts in CQL Session Through ecc.yml - Issue #671
* Create Initial project Structure for Agent - Issue #695
* Add CRL support for CQL connections - Issue #883<|MERGE_RESOLUTION|>--- conflicted
+++ resolved
@@ -2,11 +2,8 @@
 
 ## Version 1.0.0 (Not yet Released)
 
-<<<<<<< HEAD
 * On-demand repair jobs in multi-agent environments may be executed by the wrong agent - Issue #1146
-=======
 * ecchronos manual repairs via ecctool should obey the ignore_twcs_tables flag - Issue #1107
->>>>>>> 67549f6c
 * Fail During Repair with Custom Jolokia Port - Issue #1149
 * Create Integration Tests Using the New Jolokia Functionality - Issue #845
 * ClassCastException when using Jolokia for JMX metrics retrieval - Issue #1126
